// Copyright (c) 2010 Satoshi Nakamoto
// Copyright (c) 2009-2013 The Bitcoin developers
// Distributed under the MIT/X11 software license, see the accompanying
// file COPYING or http://www.opensource.org/licenses/mit-license.php.

#include "rpcserver.h"
#include "chainparams.h"
#include "init.h"
#include "net.h"
#include "main.h"
#include "miner.h"
#ifdef ENABLE_WALLET
#include "db.h"
#include "wallet.h"
#endif
#include <stdint.h>

#include "json/json_spirit_utils.h"
#include "json/json_spirit_value.h"

using namespace json_spirit;
using namespace std;

#ifdef ENABLE_WALLET
// Key used by getwork miners.
// Allocated in InitRPCMining, free'd in ShutdownRPCMining
static CReserveKey* pMiningKey = NULL;

void InitRPCMining()
{
    if (!pwalletMain)
        return;

    // getwork/getblocktemplate mining rewards paid here:
    pMiningKey = new CReserveKey(pwalletMain);
}

void ShutdownRPCMining()
{
    if (!pMiningKey)
        return;

    delete pMiningKey; pMiningKey = NULL;
}
#else
void InitRPCMining()
{
}
void ShutdownRPCMining()
{
}
#endif


// Return average network hashes per second based on the last 'lookup' blocks,
// or from the last difficulty change if 'lookup' is nonpositive.
// If 'height' is nonnegative, compute the estimate at the time when a given block was found.
Value GetNetworkHashPS(int lookup, int height) {
    CBlockIndex *pb = chainActive.Tip();

    if (height >= 0 && height < chainActive.Height())
        pb = chainActive[height];

    if (pb == NULL || !pb->nHeight)
        return 0;

    double d = GetDifficulty(pb) * 0.69314718056; // ln(2)
    double d2 = d * d;
    d = d2 * d2 * d2; // d = d ^ constellationSize

<<<<<<< HEAD
    return (boost::uint64_t)(d / (150 * 1000 * 1000));
=======
    return (int64_t)(workDiff.getdouble() / timeDiff);
>>>>>>> e39a3f2c
}

Value getnetworkhashps(const Array& params, bool fHelp)
{
    if (fHelp || params.size() > 2)
        throw runtime_error(
            "getnetworkhashps ( blocks height )\n"
            "\nReturns the estimated network range explored per second based on the difficulty of the last block.\n"
            "Pass in [height] to estimate the network speed at the time when a certain block was found.\n"
            "\nArguments:\n"
            "1. blocks     Not used, just for compatibility.\n"
            "2. height     (numeric, optional, default=-1) To estimate at the time of the given height.\n"
            "\nResult:\n"
            "x             (numeric) Millions of numbers per second estimated\n"
            "\nExamples:\n"
            + HelpExampleCli("getnetworkhashps", "")
            + HelpExampleRpc("getnetworkhashps", "")
       );

    return GetNetworkHashPS(params.size() > 0 ? params[0].get_int() : 120, params.size() > 1 ? params[1].get_int() : -1);
}


#ifdef ENABLE_WALLET
Value getgenerate(const Array& params, bool fHelp)
{
    if (fHelp || params.size() != 0)
        throw runtime_error(
            "getgenerate\n"
            "\nReturn if the server is set to generate coins or not. The default is false.\n"
            "It is set with the command line argument -gen (or riecoin.conf setting gen)\n"
            "It can also be set with the setgenerate call.\n"
            "\nResult\n"
            "true|false      (boolean) If the server is set to generate coins or not\n"
            "\nExamples:\n"
            + HelpExampleCli("getgenerate", "")
            + HelpExampleRpc("getgenerate", "")
        );

    if (!pMiningKey)
        return false;

    return GetBoolArg("-gen", false);
}


Value setgenerate(const Array& params, bool fHelp)
{
    if (fHelp || params.size() < 1 || params.size() > 2)
        throw runtime_error(
            "setgenerate generate ( genproclimit )\n"
            "\nSet 'generate' true or false to turn generation on or off.\n"
            "Generation is limited to 'genproclimit' processors, -1 is unlimited.\n"
            "See the getgenerate call for the current setting.\n"
            "\nArguments:\n"
            "1. generate         (boolean, required) Set to true to turn on generation, off to turn off.\n"
            "2. genproclimit     (numeric, optional) Set the processor limit for when generation is on. Can be -1 for unlimited.\n"
            "                    Note: in -regtest mode, genproclimit controls how many blocks are generated immediately.\n"
            "\nExamples:\n"
            "\nSet the generation on with a limit of one processor\n"
            + HelpExampleCli("setgenerate", "true 1") +
            "\nCheck the setting\n"
            + HelpExampleCli("getgenerate", "") +
            "\nTurn off generation\n"
            + HelpExampleCli("setgenerate", "false") +
            "\nUsing json rpc\n"
            + HelpExampleRpc("setgenerate", "true, 1")
        );

    if (pwalletMain == NULL)
        throw JSONRPCError(RPC_METHOD_NOT_FOUND, "Method not found (disabled)");

    bool fGenerate = true;
    if (params.size() > 0)
        fGenerate = params[0].get_bool();

    int nGenProcLimit = -1;
    if (params.size() > 1)
    {
        nGenProcLimit = params[1].get_int();
        if (nGenProcLimit == 0)
            fGenerate = false;
    }

    // -regtest mode: don't return until nGenProcLimit blocks are generated
    if (fGenerate && Params().NetworkID() == CChainParams::REGTEST)
    {
        int nHeightStart = 0;
        int nHeightEnd = 0;
        int nHeight = 0;
        int nGenerate = (nGenProcLimit > 0 ? nGenProcLimit : 1);
        {   // Don't keep cs_main locked
            LOCK(cs_main);
            nHeightStart = chainActive.Height();
            nHeight = nHeightStart;
            nHeightEnd = nHeightStart+nGenerate;
        }
        int nHeightLast = -1;
        while (nHeight < nHeightEnd)
        {
            if (nHeightLast != nHeight)
            {
                nHeightLast = nHeight;
                GenerateRiecoins(fGenerate, pwalletMain, 1);
            }
            MilliSleep(1);
            {   // Don't keep cs_main locked
                LOCK(cs_main);
                nHeight = chainActive.Height();
            }
        }
    }
    else // Not -regtest: start generate thread, return immediately
    {
        mapArgs["-gen"] = (fGenerate ? "1" : "0");
<<<<<<< HEAD
        GenerateRiecoins(fGenerate, pwalletMain, nGenProcLimit);
=======
        mapArgs ["-genproclimit"] = itostr(nGenProcLimit);
        GenerateBitcoins(fGenerate, pwalletMain, nGenProcLimit);
>>>>>>> e39a3f2c
    }

    return Value::null;
}

Value gethashespersec(const Array& params, bool fHelp)
{
    if (fHelp || params.size() != 0)
        throw runtime_error(
            "gethashespersec\n"
            "\nReturns a recent range explored (Numbers) per second performance measurement while generating.\n"
            "See the getgenerate and setgenerate calls to turn generation on and off.\n"
            "\nResult:\n"
            "n            (numeric) The recent range per second when generation is on (will return 0 if generation is off)\n"
            "\nExamples:\n"
            + HelpExampleCli("gethashespersec", "")
            + HelpExampleRpc("gethashespersec", "")
        );

    if (GetTimeMillis() - nHPSTimerStart > 8000)
        return (int64_t)0;
    return (int64_t)dHashesPerSec;
}
#endif


Value getmininginfo(const Array& params, bool fHelp)
{
    if (fHelp || params.size() != 0)
        throw runtime_error(
            "getmininginfo\n"
            "\nReturns a json object containing mining-related information."
            "\nResult:\n"
            "{\n"
            "  \"blocks\": nnn,             (numeric) The current block\n"
            "  \"currentblocksize\": nnn,   (numeric) The last block size\n"
            "  \"currentblocktx\": nnn,     (numeric) The last block transaction\n"
            "  \"difficulty\": xxx.xxxxx    (numeric) The current difficulty\n"
            "  \"errors\": \"...\"          (string) Current errors\n"
            "  \"generate\": true|false     (boolean) If the generation is on or off (see getgenerate or setgenerate calls)\n"
            "  \"genproclimit\": n          (numeric) The processor limit for generation. -1 if no generation. (see getgenerate or setgenerate calls)\n"
            "  \"hashespersec\": n          (numeric) The hashes per second of the generation, or 0 if no generation.\n"
            "  \"pooledtx\": n              (numeric) The size of the mem pool\n"
            "  \"testnet\": true|false      (boolean) If using testnet or not\n"
            "}\n"
            "\nExamples:\n"
            + HelpExampleCli("getmininginfo", "")
            + HelpExampleRpc("getmininginfo", "")
        );

    Object obj;
    obj.push_back(Pair("blocks",           (int)chainActive.Height()));
    obj.push_back(Pair("currentblocksize", (uint64_t)nLastBlockSize));
    obj.push_back(Pair("currentblocktx",   (uint64_t)nLastBlockTx));
    obj.push_back(Pair("difficulty",    GetDifficulty()));
    obj.push_back(Pair("errors",           GetWarnings("statusbar")));
    obj.push_back(Pair("genproclimit",     (int)GetArg("-genproclimit", -1)));
    obj.push_back(Pair("networkhashps",    getnetworkhashps(params, false)));
    obj.push_back(Pair("pooledtx",         (uint64_t)mempool.size()));
    obj.push_back(Pair("testnet",          TestNet()));
#ifdef ENABLE_WALLET
    obj.push_back(Pair("generate",         getgenerate(params, false)));
    obj.push_back(Pair("hashespersec",     gethashespersec(params, false)));
#endif
    return obj;
}


#ifdef ENABLE_WALLET
Value getwork(const Array& params, bool fHelp)
{
    if (fHelp || params.size() > 1)
        throw runtime_error(
            "getwork [data]\n"
            "If [data] is not specified, returns formatted hash data to work on:\n"
            "  \"data\" : block data\n"
            "  \"diff\" : size of primes in bits (difficulty)\n"
            "  \"primes\" : number of primes required (constellation size)\n"
            "If [data] is specified, tries to solve the block and returns true if it was successful.");

    if (vNodes.empty())
        throw JSONRPCError(RPC_CLIENT_NOT_CONNECTED, "Riecoin is not connected!");

    if (IsInitialBlockDownload())
        throw JSONRPCError(RPC_CLIENT_IN_INITIAL_DOWNLOAD, "Riecoin is downloading blocks...");

    typedef map<uint256, pair<CBlock*, CScript> > mapNewBlock_t;
    static mapNewBlock_t mapNewBlock;    // FIXME: thread safety
    static vector<CBlockTemplate*> vNewBlockTemplate;

    if (params.size() == 0)
    {
        // Update block
        static unsigned int nTransactionsUpdatedLast;
        static CBlockIndex* pindexPrev;
        static int64_t nStart;
        static CBlockTemplate* pblocktemplate;
        if (pindexPrev != chainActive.Tip() ||
            (mempool.GetTransactionsUpdated() != nTransactionsUpdatedLast && GetTime() - nStart > 60))
        {
            if (pindexPrev != chainActive.Tip())
            {
                // Deallocate old blocks since they're obsolete now
                mapNewBlock.clear();
                BOOST_FOREACH(CBlockTemplate* pblocktemplate, vNewBlockTemplate)
                    delete pblocktemplate;
                vNewBlockTemplate.clear();
            }

            // Clear pindexPrev so future getworks make a new block, despite any failures from here on
            pindexPrev = NULL;

            // Store the pindexBest used before CreateNewBlock, to avoid races
            nTransactionsUpdatedLast = mempool.GetTransactionsUpdated();
            CBlockIndex* pindexPrevNew = chainActive.Tip();
            nStart = GetTime();

            // Create new block
            pblocktemplate = CreateNewBlockWithKey(*pMiningKey);
            if (!pblocktemplate)
                throw JSONRPCError(RPC_OUT_OF_MEMORY, "Out of memory");
            vNewBlockTemplate.push_back(pblocktemplate);

            // Need to update only after we know CreateNewBlock succeeded
            pindexPrev = pindexPrevNew;
        }
        CBlock* pblock = &pblocktemplate->block; // pointer for convenience

        // Update nTime
        UpdateTime(*pblock, pindexPrev);
        pblock->nOffset = 0;

        // Update nExtraNonce
        static unsigned int nExtraNonce = 0;
        IncrementExtraNonce(pblock, pindexPrev, nExtraNonce);

        // Save
        mapNewBlock[pblock->hashMerkleRoot] = make_pair(pblock, pblock->vtx[0].vin[0].scriptSig);

        CBigNum diff;
        diff.SetCompact(pblock->nBits);

        char pdata[128];
        FormatHashBuffers(pblock,  pdata);

        Object result;
        result.push_back(Pair("data",     HexStr(BEGIN(pdata), END(pdata))));
        result.push_back(Pair("diff",  diff.ToString() ));
        result.push_back(Pair("primes", constellationSize));
        return result;
    }
    else
    {
        // Parse parameters
        vector<unsigned char> vchData = ParseHex(params[0].get_str());
        if (vchData.size() != 128)
            throw JSONRPCError(RPC_INVALID_PARAMETER, "Invalid parameter");
        CBlock* pdata = (CBlock*)&vchData[0];

        // Byte reverse
        for (int i = 0; i < 128/4; i++)
            ((unsigned int*)pdata)[i] = ByteReverse(((unsigned int*)pdata)[i]);

        // Get saved block
        if (!mapNewBlock.count(pdata->hashMerkleRoot))
            return false;
        CBlock* pblock = mapNewBlock[pdata->hashMerkleRoot].first;

        pblock->nTime = pdata->nTime;
        pblock->nOffset = pdata->nOffset;
        pblock->vtx[0].vin[0].scriptSig = mapNewBlock[pdata->hashMerkleRoot].second;
        pblock->hashMerkleRoot = pblock->BuildMerkleTree();

        assert(pwalletMain != NULL);
        return CheckWork(pblock, *pwalletMain, *pMiningKey);
    }
}
#endif

Value getblocktemplate(const Array& params, bool fHelp)
{
    if (fHelp || params.size() > 1)
        throw runtime_error(
            "getblocktemplate ( \"jsonrequestobject\" )\n"
            "\nIf the request parameters include a 'mode' key, that is used to explicitly select between the default 'template' request or a 'proposal'.\n"
            "It returns data needed to construct a block to work on.\n"
            "See https://en.bitcoin.it/wiki/BIP_0022 for full specification.\n"

            "\nArguments:\n"
            "1. \"jsonrequestobject\"       (string, optional) A json object in the following spec\n"
            "     {\n"
            "       \"mode\":\"template\"    (string, optional) This must be set to \"template\" or omitted\n"
            "       \"capabilities\":[       (array, optional) A list of strings\n"
            "           \"support\"           (string) client side supported feature, 'longpoll', 'coinbasetxn', 'coinbasevalue', 'proposal', 'serverlist', 'workid'\n"
            "           ,...\n"
            "         ]\n"
            "     }\n"
            "\n"

            "\nResult:\n"
            "{\n"
            "  \"version\" : n,                    (numeric) The block version\n"
            "  \"previousblockhash\" : \"xxxx\",    (string) The hash of current highest block\n"
            "  \"transactions\" : [                (array) contents of non-coinbase transactions that should be included in the next block\n"
            "      {\n"
            "         \"data\" : \"xxxx\",          (string) transaction data encoded in hexadecimal (byte-for-byte)\n"
            "         \"hash\" : \"xxxx\",          (string) hash/id encoded in little-endian hexadecimal\n"
            "         \"depends\" : [              (array) array of numbers \n"
            "             n                        (numeric) transactions before this one (by 1-based index in 'transactions' list) that must be present in the final block if this one is\n"
            "             ,...\n"
            "         ],\n"
            "         \"fee\": n,                   (numeric) difference in value between transaction inputs and outputs (in Satoshis); for coinbase transactions, this is a negative Number of the total collected block fees (ie, not including the block subsidy); if key is not present, fee is unknown and clients MUST NOT assume there isn't one\n"
            "         \"sigops\" : n,               (numeric) total number of SigOps, as counted for purposes of block limits; if key is not present, sigop count is unknown and clients MUST NOT assume there aren't any\n"
            "         \"required\" : true|false     (boolean) if provided and true, this transaction must be in the final block\n"
            "      }\n"
            "      ,...\n"
            "  ],\n"
            "  \"coinbaseaux\" : {                  (json object) data that should be included in the coinbase's scriptSig content\n"
            "      \"flags\" : \"flags\"            (string) \n"
            "  },\n"
            "  \"coinbasevalue\" : n,               (numeric) maximum allowable input to coinbase transaction, including the generation award and transaction fees (in Satoshis)\n"
            "  \"coinbasetxn\" : { ... },           (json object) information for coinbase transaction\n"
            "  \"mintime\" : xxx,                   (numeric) The minimum timestamp appropriate for next block time in seconds since epoch (Jan 1 1970 GMT)\n"
            "  \"mutable\" : [                      (array of string) list of ways the block template may be changed \n"
            "     \"value\"                         (string) A way the block template may be changed, e.g. 'time', 'transactions', 'prevblock'\n"
            "     ,...\n"
            "  ],\n"
            "  \"sigoplimit\" : n,                 (numeric) limit of sigops in blocks\n"
            "  \"sizelimit\" : n,                  (numeric) limit of block size\n"
            "  \"curtime\" : ttt,                  (numeric) current timestamp in seconds since epoch (Jan 1 1970 GMT)\n"
            "  \"bits\" : compressed difficulty of next block\n"
            "  \"height\" : n                      (numeric) The height of the next block\n"
            "  \"primes\" : number of primes required (constellation size)\n"
            "}\n"

            "\nExamples:\n"
            + HelpExampleCli("getblocktemplate", "")
            + HelpExampleRpc("getblocktemplate", "")
         );

    std::string strMode = "template";
    if (params.size() > 0)
    {
        const Object& oparam = params[0].get_obj();
        const Value& modeval = find_value(oparam, "mode");
        if (modeval.type() == str_type)
            strMode = modeval.get_str();
        else if (modeval.type() == null_type)
        {
            /* Do nothing */
        }
        else
            throw JSONRPCError(RPC_INVALID_PARAMETER, "Invalid mode");
    }

    if (strMode != "template")
        throw JSONRPCError(RPC_INVALID_PARAMETER, "Invalid mode");

    if (vNodes.empty())
        throw JSONRPCError(RPC_CLIENT_NOT_CONNECTED, "Riecoin is not connected!");

    if (IsInitialBlockDownload())
        throw JSONRPCError(RPC_CLIENT_IN_INITIAL_DOWNLOAD, "Riecoin is downloading blocks...");

    // Update block
    static unsigned int nTransactionsUpdatedLast;
    static CBlockIndex* pindexPrev;
    static int64_t nStart;
    static CBlockTemplate* pblocktemplate;
    if (pindexPrev != chainActive.Tip() ||
        (mempool.GetTransactionsUpdated() != nTransactionsUpdatedLast && GetTime() - nStart > 5))
    {
        // Clear pindexPrev so future calls make a new block, despite any failures from here on
        pindexPrev = NULL;

        // Store the pindexBest used before CreateNewBlock, to avoid races
        nTransactionsUpdatedLast = mempool.GetTransactionsUpdated();
        CBlockIndex* pindexPrevNew = chainActive.Tip();
        nStart = GetTime();

        // Create new block
        if(pblocktemplate)
        {
            delete pblocktemplate;
            pblocktemplate = NULL;
        }
        CScript scriptDummy = CScript() << OP_TRUE;
        pblocktemplate = CreateNewBlock(scriptDummy);
        if (!pblocktemplate)
            throw JSONRPCError(RPC_OUT_OF_MEMORY, "Out of memory");

        // Need to update only after we know CreateNewBlock succeeded
        pindexPrev = pindexPrevNew;
    }
    CBlock* pblock = &pblocktemplate->block; // pointer for convenience

    // Update nTime
    UpdateTime(*pblock, pindexPrev);
    pblock->nOffset = 0;

    Array transactions;
    map<uint256, int64_t> setTxIndex;
    int i = 0;
    BOOST_FOREACH (CTransaction& tx, pblock->vtx)
    {
        uint256 txHash = tx.GetHash();
        setTxIndex[txHash] = i++;

        if (tx.IsCoinBase())
            continue;

        Object entry;

        CDataStream ssTx(SER_NETWORK, PROTOCOL_VERSION);
        ssTx << tx;
        entry.push_back(Pair("data", HexStr(ssTx.begin(), ssTx.end())));

        entry.push_back(Pair("hash", txHash.GetHex()));

        Array deps;
        BOOST_FOREACH (const CTxIn &in, tx.vin)
        {
            if (setTxIndex.count(in.prevout.hash))
                deps.push_back(setTxIndex[in.prevout.hash]);
        }
        entry.push_back(Pair("depends", deps));

        int index_in_template = i - 1;
        entry.push_back(Pair("fee", pblocktemplate->vTxFees[index_in_template]));
        entry.push_back(Pair("sigops", pblocktemplate->vTxSigOps[index_in_template]));

        transactions.push_back(entry);
    }

    Object aux;
    aux.push_back(Pair("flags", HexStr(COINBASE_FLAGS.begin(), COINBASE_FLAGS.end())));


    static Array aMutable;
    if (aMutable.empty())
    {
        aMutable.push_back("time");
        aMutable.push_back("transactions");
        aMutable.push_back("prevblock");
    }
    CBigNum diff;
    diff.SetCompact(pblock->nBits);

    Object result;
    result.push_back(Pair("version", pblock->nVersion));
    result.push_back(Pair("previousblockhash", pblock->hashPrevBlock.GetHex()));
    result.push_back(Pair("transactions", transactions));
    result.push_back(Pair("coinbaseaux", aux));
    result.push_back(Pair("coinbasevalue", (int64_t)pblock->vtx[0].vout[0].nValue));
    result.push_back(Pair("mintime", (int64_t)pindexPrev->GetMedianTimePast()+1));
    result.push_back(Pair("mutable", aMutable));
    result.push_back(Pair("sigoplimit", (int64_t)MAX_BLOCK_SIGOPS));
    result.push_back(Pair("sizelimit", (int64_t)MAX_BLOCK_SIZE));
    result.push_back(Pair("curtime", (int64_t)pblock->nTime));
    result.push_back(Pair("diff",  diff.ToString()));
    result.push_back(Pair("bits", HexBits(pblock->nBits)));
    result.push_back(Pair("height", (int64_t)(pindexPrev->nHeight+1)));
    result.push_back(Pair("primes", constellationSize));

    return result;
}

Value submitblock(const Array& params, bool fHelp)
{
    if (fHelp || params.size() < 1 || params.size() > 2)
        throw runtime_error(
            "submitblock \"hexdata\" ( \"jsonparametersobject\" )\n"
            "\nAttempts to submit new block to network.\n"
            "The 'jsonparametersobject' parameter is currently ignored.\n"
            "See https://en.bitcoin.it/wiki/BIP_0022 for full specification. Riecoin is similar.\n"

            "\nArguments\n"
            "1. \"hexdata\"    (string, required) the hex-encoded block data to submit\n"
            "2. \"jsonparametersobject\"     (string, optional) object of optional parameters\n"
            "    {\n"
            "      \"workid\" : \"id\"    (string, optional) if the server provided a workid, it MUST be included with submissions\n"
            "    }\n"
            "\nResult:\n"
            "\nExamples:\n"
            + HelpExampleCli("submitblock", "\"mydata\"")
            + HelpExampleRpc("submitblock", "\"mydata\"")
        );

    vector<unsigned char> blockData(ParseHex(params[0].get_str()));

    if (blockData.size() < 80)
        throw JSONRPCError(RPC_INVALID_PARAMETER, "Invalid parameter");
    int32_t bitsAux = *(int32_t *)&blockData[68];
    memcpy( &blockData[68], &blockData[72], 8 );
    *(int32_t *)&blockData[76] = bitsAux;

    CDataStream ssBlock(blockData, SER_NETWORK, PROTOCOL_VERSION);
    CBlock pblock;
    try {
        ssBlock >> pblock;
    }
    catch (std::exception &e) {
        throw JSONRPCError(RPC_DESERIALIZATION_ERROR, "Block decode failed");
    }

    CValidationState state;
    bool fAccepted = ProcessBlock(state, NULL, &pblock);
    if (!fAccepted)
        return "rejected"; // TODO: report validation state

    return Value::null;
}<|MERGE_RESOLUTION|>--- conflicted
+++ resolved
@@ -68,11 +68,7 @@
     double d2 = d * d;
     d = d2 * d2 * d2; // d = d ^ constellationSize
 
-<<<<<<< HEAD
-    return (boost::uint64_t)(d / (150 * 1000 * 1000));
-=======
-    return (int64_t)(workDiff.getdouble() / timeDiff);
->>>>>>> e39a3f2c
+    return (uint64_t)(d / (150 * 1000 * 1000));
 }
 
 Value getnetworkhashps(const Array& params, bool fHelp)
@@ -188,12 +184,8 @@
     else // Not -regtest: start generate thread, return immediately
     {
         mapArgs["-gen"] = (fGenerate ? "1" : "0");
-<<<<<<< HEAD
+        mapArgs ["-genproclimit"] = itostr(nGenProcLimit);
         GenerateRiecoins(fGenerate, pwalletMain, nGenProcLimit);
-=======
-        mapArgs ["-genproclimit"] = itostr(nGenProcLimit);
-        GenerateBitcoins(fGenerate, pwalletMain, nGenProcLimit);
->>>>>>> e39a3f2c
     }
 
     return Value::null;
