--- conflicted
+++ resolved
@@ -2,23 +2,12 @@
 <context>
     <name>AboutDialog</name>
     <message>
-<<<<<<< HEAD
-        <location filename="../forms/aboutdialog.ui" line="+14"/>
-        <source>About Riecoin Core</source>
-        <translation type="unfinished"/>
-    </message>
-    <message>
-        <location line="+39"/>
-        <source>&lt;b&gt;Riecoin Core&lt;/b&gt; version</source>
-        <translation type="unfinished"/>
-=======
         <source>About Bitcoin Core</source>
         <translation type="unfinished"/>
     </message>
     <message>
         <source>&lt;b&gt;Bitcoin Core&lt;/b&gt; version</source>
         <translation>&lt;b&gt;ビットコインコア&lt;/b&gt; バージョン</translation>
->>>>>>> e39a3f2c
     </message>
     <message>
         <source>
@@ -39,16 +28,11 @@
         <translation>Copyright</translation>
     </message>
     <message>
-<<<<<<< HEAD
-        <location line="+0"/>
-        <source>The Riecoin Core developers</source>
-=======
         <source>The Bitcoin Core developers</source>
         <translation>ビットコインコアの開発者</translation>
     </message>
     <message>
         <source>(%1-bit)</source>
->>>>>>> e39a3f2c
         <translation type="unfinished"/>
     </message>
 </context>
@@ -119,21 +103,11 @@
         <translation>アドレス受信中</translation>
     </message>
     <message>
-<<<<<<< HEAD
-        <location line="+7"/>
-        <source>These are your Riecoin addresses for sending payments. Always check the amount and the receiving address before sending coins.</source>
-        <translation>これらは支払いを送信するためのあなたの Riecoin アドレスです。コインを送信する前に、常に額と受信アドレスを確認してください。</translation>
-    </message>
-    <message>
-        <location line="+4"/>
-        <source>These are your Riecoin addresses for receiving payments. It is recommended to use a new receiving address for each transaction.</source>
-=======
         <source>These are your Bitcoin addresses for sending payments. Always check the amount and the receiving address before sending coins.</source>
         <translation>これらは支払いを送信するためのあなたの Bitcoin アドレスです。コインを送信する前に、常に額と受信アドレスを確認してください。</translation>
     </message>
     <message>
         <source>These are your Bitcoin addresses for receiving payments. It is recommended to use a new receiving address for each transaction.</source>
->>>>>>> e39a3f2c
         <translation type="unfinished"/>
     </message>
     <message>
@@ -231,14 +205,8 @@
         <translation>ウォレットの暗号化を確認する</translation>
     </message>
     <message>
-<<<<<<< HEAD
-        <location line="+1"/>
-        <source>Warning: If you encrypt your wallet and lose your passphrase, you will &lt;b&gt;LOSE ALL OF YOUR RIECOINSS&lt;/b&gt;!</source>
-        <translation>警告: もしもあなたのウォレットを暗号化してパスフレーズを失ってしまったなら、&lt;b&gt;あなたの Riecoin はすべて失われます&lt;/b&gt;!</translation>
-=======
         <source>Warning: If you encrypt your wallet and lose your passphrase, you will &lt;b&gt;LOSE ALL OF YOUR BITCOINS&lt;/b&gt;!</source>
         <translation>警告: もしもあなたのウォレットを暗号化してパスフレーズを失ってしまったなら、&lt;b&gt;あなたの Bitcoin はすべて失われます&lt;/b&gt;!</translation>
->>>>>>> e39a3f2c
     </message>
     <message>
         <source>Are you sure you wish to encrypt your wallet?</source>
@@ -257,14 +225,8 @@
         <translation>ウォレットは暗号化されました</translation>
     </message>
     <message>
-<<<<<<< HEAD
-        <location line="-56"/>
-        <source>Riecoin will close now to finish the encryption process. Remember that encrypting your wallet cannot fully protect your riecoins from being stolen by malware infecting your computer.</source>
-        <translation>Riecoin は暗号化プロセスを終了するために今すぐ終了します。あなたのコンピュータがマルウェアに感染してコインを盗まれることもあるので、暗号化してもあなたのウォレットを完全に保護できないことを覚えていてください。</translation>
-=======
         <source>Bitcoin will close now to finish the encryption process. Remember that encrypting your wallet cannot fully protect your bitcoins from being stolen by malware infecting your computer.</source>
         <translation>Bitcoin は暗号化プロセスを終了するために今すぐ終了します。あなたのコンピュータがマルウェアに感染してコインを盗まれることもあるので、暗号化してもあなたのウォレットを完全に保護できないことを覚えていてください。</translation>
->>>>>>> e39a3f2c
     </message>
     <message>
         <source>Wallet encryption failed</source>
@@ -334,14 +296,8 @@
         <translation>アプリケーションを終了</translation>
     </message>
     <message>
-<<<<<<< HEAD
-        <location line="+7"/>
-        <source>Show information about Riecoin</source>
-        <translation>Riecoinに関する情報を見る</translation>
-=======
         <source>Show information about Bitcoin</source>
         <translation>Bitcoinに関する情報を見る</translation>
->>>>>>> e39a3f2c
     </message>
     <message>
         <source>About &amp;Qt</source>
@@ -388,23 +344,12 @@
         <translation>ディスク上のブロックのインデックスを再作成中...</translation>
     </message>
     <message>
-<<<<<<< HEAD
-        <location line="-405"/>
-        <source>Send coins to a Riecoin address</source>
-        <translation>Riecoin アドレスにコインを送る</translation>
-    </message>
-    <message>
-        <location line="+49"/>
-        <source>Modify configuration options for Riecoin</source>
-        <translation>Riecoin の設定を変更する</translation>
-=======
         <source>Send coins to a Bitcoin address</source>
         <translation>Bitcoin アドレスにコインを送る</translation>
     </message>
     <message>
         <source>Modify configuration options for Bitcoin</source>
         <translation>Bitcoin の設定を変更する</translation>
->>>>>>> e39a3f2c
     </message>
     <message>
         <source>Backup wallet to another location</source>
@@ -427,14 +372,8 @@
         <translation>メッセージの検証... (&amp;V)</translation>
     </message>
     <message>
-<<<<<<< HEAD
-        <location line="+430"/>
-        <source>Riecoin</source>
-        <translation>Riecoin</translation>
-=======
         <source>Bitcoin</source>
         <translation>Bitcoin</translation>
->>>>>>> e39a3f2c
     </message>
     <message>
         <source>Wallet</source>
@@ -461,23 +400,12 @@
         <translation>あなたのウォレットの秘密鍵を暗号化します</translation>
     </message>
     <message>
-<<<<<<< HEAD
-        <location line="+7"/>
-        <source>Sign messages with your Riecoin addresses to prove you own them</source>
-        <translation>あなたが所有していることを証明するために、あなたの Riecoin アドレスでメッセージに署名してください</translation>
-    </message>
-    <message>
-        <location line="+2"/>
-        <source>Verify messages to ensure they were signed with specified Riecoin addresses</source>
-        <translation>指定された Riecoin アドレスで署名されたことを確認するためにメッセージを検証します</translation>
-=======
         <source>Sign messages with your Bitcoin addresses to prove you own them</source>
         <translation>あなたが所有していることを証明するために、あなたの Bitcoin アドレスでメッセージに署名してください</translation>
     </message>
     <message>
         <source>Verify messages to ensure they were signed with specified Bitcoin addresses</source>
         <translation>指定された Bitcoin アドレスで署名されたことを確認するためにメッセージを検証します</translation>
->>>>>>> e39a3f2c
     </message>
     <message>
         <source>&amp;File</source>
@@ -500,22 +428,6 @@
         <translation>[testnet]</translation>
     </message>
     <message>
-<<<<<<< HEAD
-        <location line="-401"/>
-        <source>Riecoin Core</source>
-        <translation>Riecoin のコア</translation>
-    </message>
-    <message>
-        <location line="+163"/>
-        <source>Request payments (generates QR codes and riecoin: URIs)</source>
-        <translation type="unfinished"/>
-    </message>
-    <message>
-        <location line="+29"/>
-        <location line="+2"/>
-        <source>&amp;About Riecoin Core</source>
-        <translation type="unfinished"/>
-=======
         <source>Bitcoin Core</source>
         <translation>Bitcoin のコア</translation>
     </message>
@@ -526,7 +438,6 @@
     <message>
         <source>&amp;About Bitcoin Core</source>
         <translation>ビットコインコアについて (&amp;A)</translation>
->>>>>>> e39a3f2c
     </message>
     <message>
         <source>Show the list of used sending addresses and labels</source>
@@ -537,12 +448,7 @@
         <translation>支払いを受け取るアドレスとラベルのリストを表示する</translation>
     </message>
     <message>
-<<<<<<< HEAD
-        <location line="+3"/>
-        <source>Open a riecoin: URI or payment request</source>
-=======
         <source>Open a bitcoin: URI or payment request</source>
->>>>>>> e39a3f2c
         <translation type="unfinished"/>
     </message>
     <message>
@@ -550,22 +456,6 @@
         <translation>コマンドラインオプション (&amp;C)</translation>
     </message>
     <message>
-<<<<<<< HEAD
-        <location line="+1"/>
-        <source>Show the Riecoin Core help message to get a list with possible Riecoin command-line options</source>
-        <translation type="unfinished"/>
-    </message>
-    <message>
-        <location line="+159"/>
-        <location line="+5"/>
-        <source>Riecoin client</source>
-        <translation>Riecoin クライアント</translation>
-    </message>
-    <message numerus="yes">
-        <location line="+142"/>
-        <source>%n active connection(s) to Riecoin network</source>
-        <translation><numerusform>%n の Riecoin ネットワークへのアクティブな接続</numerusform></translation>
-=======
         <source>Show the Bitcoin Core help message to get a list with possible Bitcoin command-line options</source>
         <translation type="unfinished"/>
     </message>
@@ -576,7 +466,6 @@
     <message numerus="yes">
         <source>%n active connection(s) to Bitcoin network</source>
         <translation><numerusform>%n の Bitcoin ネットワークへのアクティブな接続</numerusform></translation>
->>>>>>> e39a3f2c
     </message>
     <message>
         <source>No block source available...</source>
@@ -670,14 +559,8 @@
         <translation>ウォレットは&lt;b&gt;暗号化されて、ロックされています&lt;/b&gt;</translation>
     </message>
     <message>
-<<<<<<< HEAD
-        <location filename="../riecoin.cpp" line="+438"/>
-        <source>A fatal error occurred. Riecoin can no longer continue safely and will quit.</source>
-        <translation>致命的なエラーが発生しました。Riecoin は安全に継続することができず終了するでしょう。
-=======
         <source>A fatal error occurred. Bitcoin can no longer continue safely and will quit.</source>
         <translation>致命的なエラーが発生しました。Bitcoin は安全に継続することができず終了するでしょう。
->>>>>>> e39a3f2c
 </translation>
     </message>
 </context>
@@ -962,14 +845,8 @@
         <translation>入力されたアドレス &quot;%1&quot; は既にアドレス帳にあります。</translation>
     </message>
     <message>
-<<<<<<< HEAD
-        <location line="-5"/>
-        <source>The entered address &quot;%1&quot; is not a valid Riecoin address.</source>
-        <translation>入力されたアドレス &quot;%1&quot; は無効な Riecoin アドレスです。</translation>
-=======
         <source>The entered address &quot;%1&quot; is not a valid Bitcoin address.</source>
         <translation>入力されたアドレス &quot;%1&quot; は無効な Bitcoin アドレスです。</translation>
->>>>>>> e39a3f2c
     </message>
     <message>
         <source>Could not unlock wallet.</source>
@@ -1006,23 +883,12 @@
 <context>
     <name>HelpMessageDialog</name>
     <message>
-<<<<<<< HEAD
-        <location filename="../forms/helpmessagedialog.ui" line="+19"/>
-        <source>Riecoin Core - Command-line options</source>
-        <translation type="unfinished"/>
-    </message>
-    <message>
-        <location filename="../utilitydialog.cpp" line="+38"/>
-        <source>Riecoin Core</source>
-        <translation>Riecoin のコア</translation>
-=======
         <source>Bitcoin Core - Command-line options</source>
         <translation type="unfinished"/>
     </message>
     <message>
         <source>Bitcoin Core</source>
         <translation>Bitcoin のコア</translation>
->>>>>>> e39a3f2c
     </message>
     <message>
         <source>version</source>
@@ -1068,20 +934,6 @@
         <translation>ようこそ</translation>
     </message>
     <message>
-<<<<<<< HEAD
-        <location line="+9"/>
-        <source>Welcome to Riecoin Core.</source>
-        <translation type="unfinished"/>
-    </message>
-    <message>
-        <location line="+26"/>
-        <source>As this is the first time the program is launched, you can choose where Riecoin Core will store its data.</source>
-        <translation type="unfinished"/>
-    </message>
-    <message>
-        <location line="+10"/>
-        <source>Riecoin Core will download and store a copy of the Riecoin block chain. At least %1GB of data will be stored in this directory, and it will grow over time. The wallet will also be stored in this directory.</source>
-=======
         <source>Welcome to Bitcoin Core.</source>
         <translation type="unfinished"/>
     </message>
@@ -1091,7 +943,6 @@
     </message>
     <message>
         <source>Bitcoin Core will download and store a copy of the Bitcoin block chain. At least %1GB of data will be stored in this directory, and it will grow over time. The wallet will also be stored in this directory.</source>
->>>>>>> e39a3f2c
         <translation type="unfinished"/>
     </message>
     <message>
@@ -1103,14 +954,8 @@
         <translation>任意のデータ ディレクトリを使用:</translation>
     </message>
     <message>
-<<<<<<< HEAD
-        <location filename="../intro.cpp" line="+85"/>
-        <source>Riecoin</source>
-        <translation>Riecoin</translation>
-=======
         <source>Bitcoin</source>
         <translation>Bitcoin</translation>
->>>>>>> e39a3f2c
     </message>
     <message>
         <source>Error: Specified data directory &quot;%1&quot; can not be created.</source>
@@ -1171,23 +1016,12 @@
         <translation>支払う取引手数料 (&amp;f)</translation>
     </message>
     <message>
-<<<<<<< HEAD
-        <location line="+31"/>
-        <source>Automatically start Riecoin after logging in to the system.</source>
-        <translation>システムにログインした時に自動的に Riecoin を起動します。</translation>
-    </message>
-    <message>
-        <location line="+3"/>
-        <source>&amp;Start Riecoin on system login</source>
-        <translation>システムにログインした時に Riecoin を起動 (&amp;S)</translation>
-=======
         <source>Automatically start Bitcoin after logging in to the system.</source>
         <translation>システムにログインした時に自動的に Bitcoin を起動します。</translation>
     </message>
     <message>
         <source>&amp;Start Bitcoin on system login</source>
         <translation>システムにログインした時に Bitcoin を起動 (&amp;S)</translation>
->>>>>>> e39a3f2c
     </message>
     <message>
         <source>Size of &amp;database cache</source>
@@ -1202,17 +1036,7 @@
         <translation type="unfinished"/>
     </message>
     <message>
-<<<<<<< HEAD
-        <location line="+13"/>
-        <source>Set the number of script verification threads (up to 16, 0 = auto, &lt;0 = leave that many cores free, default: 0)</source>
-        <translation>スクリプト検証スレッドを設定 (最大 16, 0 = 自動, &lt;0 = たくさんのコアを自由にしておく, 初期値: 0)</translation>
-    </message>
-    <message>
-        <location line="+58"/>
-        <source>Connect to the Riecoin network through a SOCKS proxy.</source>
-=======
         <source>Connect to the Bitcoin network through a SOCKS proxy.</source>
->>>>>>> e39a3f2c
         <translation type="unfinished"/>
     </message>
     <message>
@@ -1248,11 +1072,6 @@
         <translation>ネットワーク (&amp;N)</translation>
     </message>
     <message>
-<<<<<<< HEAD
-        <location line="+6"/>
-        <source>Automatically open the Riecoin client port on the router. This only works when your router supports UPnP and it is enabled.</source>
-        <translation>自動的にルーター上の Riecoin クライアントのポートを開きます。あなたのルーターが UPnP に対応していて、それが有効になっている場合に作動します。</translation>
-=======
         <source>(0 = auto, &lt;0 = leave that many cores free)</source>
         <translation type="unfinished"/>
     </message>
@@ -1279,7 +1098,6 @@
     <message>
         <source>Automatically open the Bitcoin client port on the router. This only works when your router supports UPnP and it is enabled.</source>
         <translation>自動的にルーター上の Bitcoin クライアントのポートを開きます。あなたのルーターが UPnP に対応していて、それが有効になっている場合に作動します。</translation>
->>>>>>> e39a3f2c
     </message>
     <message>
         <source>Map port using &amp;UPnP</source>
@@ -1334,14 +1152,8 @@
         <translation>ユーザインターフェースの言語 (&amp;l) :</translation>
     </message>
     <message>
-<<<<<<< HEAD
-        <location line="+13"/>
-        <source>The user interface language can be set here. This setting will take effect after restarting Riecoin.</source>
-        <translation>ここでユーザインターフェースの言語を設定できます。設定を反映するには Riecoin を再起動します。</translation>
-=======
         <source>The user interface language can be set here. This setting will take effect after restarting Bitcoin.</source>
         <translation>ここでユーザインターフェースの言語を設定できます。設定を反映するには Bitcoin を再起動します。</translation>
->>>>>>> e39a3f2c
     </message>
     <message>
         <source>&amp;Unit to show amounts in:</source>
@@ -1352,14 +1164,8 @@
         <translation>インターフェース上の表示とコインの送信で使用する単位を選択します。</translation>
     </message>
     <message>
-<<<<<<< HEAD
-        <location line="+9"/>
-        <source>Whether to show Riecoin addresses in the transaction list or not.</source>
-        <translation>最近の取引履歴で Riecoin アドレスを表示するかしないか。</translation>
-=======
         <source>Whether to show Bitcoin addresses in the transaction list or not.</source>
         <translation>最近の取引履歴で Bitcoin アドレスを表示するかしないか。</translation>
->>>>>>> e39a3f2c
     </message>
     <message>
         <source>&amp;Display addresses in transaction list</source>
@@ -1413,15 +1219,8 @@
         <translation>フォーム</translation>
     </message>
     <message>
-<<<<<<< HEAD
-        <location line="+50"/>
-        <location line="+231"/>
-        <source>The displayed information may be out of date. Your wallet automatically synchronizes with the Riecoin network after a connection is established, but this process has not completed yet.</source>
-        <translation>表示された情報は古いかもしれません。接続が確立されると、あなたのウォレットは Riecoin ネットワークと自動的に同期しますが、このプロセスはまだ完了していません。</translation>
-=======
         <source>The displayed information may be out of date. Your wallet automatically synchronizes with the Bitcoin network after a connection is established, but this process has not completed yet.</source>
         <translation>表示された情報は古いかもしれません。接続が確立されると、あなたのウォレットは Bitcoin ネットワークと自動的に同期しますが、このプロセスはまだ完了していません。</translation>
->>>>>>> e39a3f2c
     </message>
     <message>
         <source>Wallet</source>
@@ -1475,14 +1274,8 @@
         <translation>URI の操作</translation>
     </message>
     <message>
-<<<<<<< HEAD
-        <location line="+1"/>
-        <source>URI can not be parsed! This can be caused by an invalid Riecoin address or malformed URI parameters.</source>
-        <translation>URI を解析できません! これは無効な Riecoin アドレスあるいや不正な形式の URI パラメーターによって引き起こされる場合があります。
-=======
         <source>URI can not be parsed! This can be caused by an invalid Bitcoin address or malformed URI parameters.</source>
         <translation>URI を解析できません! これは無効な Bitcoin アドレスあるいや不正な形式の URI パラメーターによって引き起こされる場合があります。
->>>>>>> e39a3f2c
 </translation>
     </message>
     <message>
@@ -1494,14 +1287,8 @@
         <translation>支払いのリクエストのエラーです</translation>
     </message>
     <message>
-<<<<<<< HEAD
-        <location line="-353"/>
-        <source>Cannot start riecoin: click-to-pay handler</source>
-        <translation>Riecoin を起動できません: click-to-pay handler</translation>
-=======
         <source>Cannot start bitcoin: click-to-pay handler</source>
         <translation>Bitcoin を起動できません: click-to-pay handler</translation>
->>>>>>> e39a3f2c
     </message>
     <message>
         <source>Net manager warning</source>
@@ -1555,15 +1342,8 @@
 <context>
     <name>QObject</name>
     <message>
-<<<<<<< HEAD
-        <location filename="../riecoin.cpp" line="+71"/>
-        <location line="+11"/>
-        <source>Riecoin</source>
-        <translation>Riecoin</translation>
-=======
         <source>Bitcoin</source>
         <translation>Bitcoin</translation>
->>>>>>> e39a3f2c
     </message>
     <message>
         <source>Error: Specified data directory &quot;%1&quot; does not exist.</source>
@@ -1704,28 +1484,16 @@
         <translation>デバッグ用ログファイル</translation>
     </message>
     <message>
-<<<<<<< HEAD
-        <location line="+7"/>
-        <source>Open the Riecoin debug log file from the current data directory. This can take a few seconds for large log files.</source>
-        <translation>現在のデータ ディレクトリから Riecoin のデバッグ用ログファイルを開きます。ログファイルが大規模な場合には数秒かかることがあります。</translation>
-=======
         <source>Open the Bitcoin debug log file from the current data directory. This can take a few seconds for large log files.</source>
         <translation>現在のデータ ディレクトリから Bitcoin のデバッグ用ログファイルを開きます。ログファイルが大規模な場合には数秒かかることがあります。</translation>
->>>>>>> e39a3f2c
     </message>
     <message>
         <source>Clear console</source>
         <translation>コンソールをクリア</translation>
     </message>
     <message>
-<<<<<<< HEAD
-        <location filename="../rpcconsole.cpp" line="-30"/>
-        <source>Welcome to the Riecoin RPC console.</source>
-        <translation>Riecoin RPC コンソールへようこそ。</translation>
-=======
         <source>Welcome to the Bitcoin RPC console.</source>
         <translation>Bitcoin RPC コンソールへようこそ。</translation>
->>>>>>> e39a3f2c
     </message>
     <message>
         <source>Use up and down arrows to navigate history, and &lt;b&gt;Ctrl-L&lt;/b&gt; to clear screen.</source>
@@ -1791,12 +1559,7 @@
         <translation type="unfinished"/>
     </message>
     <message>
-<<<<<<< HEAD
-        <location line="+7"/>
-        <source>An optional message to attach to the payment request, which will be displayed when the request is opened. Note: The message will not be sent with the payment over the Riecoin network.</source>
-=======
         <source>An optional label to associate with the new receiving address.</source>
->>>>>>> e39a3f2c
         <translation type="unfinished"/>
     </message>
     <message>
@@ -2037,15 +1800,6 @@
         <translation type="unfinished"/>
     </message>
     <message>
-<<<<<<< HEAD
-        <location line="-136"/>
-        <source>Enter a Riecoin address (e.g. 1NS17iag9jJgTHD1VXjvLCEnZuQ3rJDE9L)</source>
-        <translation>Riecoin アドレスを入力します (e.g. 1NS17iag9jJgTHD1VXjvLCEnZuQ3rJDE9L)</translation>
-    </message>
-    <message>
-        <location line="+15"/>
-=======
->>>>>>> e39a3f2c
         <source>Copy quantity</source>
         <translation>数量をコピーする</translation>
     </message>
@@ -2114,12 +1868,7 @@
         <translation type="unfinished"/>
     </message>
     <message>
-<<<<<<< HEAD
-        <location line="+112"/>
-        <source>Warning: Invalid Riecoin address</source>
-=======
         <source>Warning: Invalid Bitcoin address</source>
->>>>>>> e39a3f2c
         <translation type="unfinished"/>
     </message>
     <message>
@@ -2198,12 +1947,7 @@
         <translation>メッセージ:</translation>
     </message>
     <message>
-<<<<<<< HEAD
-        <location line="+10"/>
-        <source>A message that was attached to the Riecoin URI which will be stored with the transaction for your reference. Note: This message will not be sent over the Riecoin network.</source>
-=======
         <source>This is a verified payment request.</source>
->>>>>>> e39a3f2c
         <translation type="unfinished"/>
     </message>
     <message>
@@ -2226,24 +1970,11 @@
         <source>Memo:</source>
         <translation>メモ：</translation>
     </message>
-<<<<<<< HEAD
-    <message>
-        <location filename="../sendcoinsentry.cpp" line="+1"/>
-        <source>Enter a Riecoin address (e.g. 1NS17iag9jJgTHD1VXjvLCEnZuQ3rJDE9L)</source>
-        <translation>Riecoin アドレスを入力します (e.g. 1NS17iag9jJgTHD1VXjvLCEnZuQ3rJDE9L)</translation>
-    </message>
-=======
->>>>>>> e39a3f2c
 </context>
 <context>
     <name>ShutdownWindow</name>
     <message>
-<<<<<<< HEAD
-        <location filename="../utilitydialog.cpp" line="+48"/>
-        <source>Riecoin Core is shutting down...</source>
-=======
         <source>Bitcoin Core is shutting down...</source>
->>>>>>> e39a3f2c
         <translation type="unfinished"/>
     </message>
     <message>
@@ -2298,14 +2029,8 @@
         <translation>現在の署名をシステムのクリップボードにコピーする</translation>
     </message>
     <message>
-<<<<<<< HEAD
-        <location line="+21"/>
-        <source>Sign the message to prove you own this Riecoin address</source>
-        <translation>この Riecoin アドレスを所有していることを証明するためにメッセージに署名</translation>
-=======
         <source>Sign the message to prove you own this Bitcoin address</source>
         <translation>この Bitcoin アドレスを所有していることを証明するためにメッセージに署名</translation>
->>>>>>> e39a3f2c
     </message>
     <message>
         <source>Sign &amp;Message</source>
@@ -2332,14 +2057,8 @@
         <translation>メッセージが署名されたアドレス (例 1NS17iag9jJgTHD1VXjvLCEnZuQ3rJDE9L)</translation>
     </message>
     <message>
-<<<<<<< HEAD
-        <location line="+40"/>
-        <source>Verify the message to ensure it was signed with the specified Riecoin address</source>
-        <translation>指定された Riecoin アドレスで署名されたことを保証するメッセージを検証</translation>
-=======
         <source>Verify the message to ensure it was signed with the specified Bitcoin address</source>
         <translation>指定された Bitcoin アドレスで署名されたことを保証するメッセージを検証</translation>
->>>>>>> e39a3f2c
     </message>
     <message>
         <source>Verify &amp;Message</source>
@@ -2350,31 +2069,14 @@
         <translation>入力項目の内容をすべて消去します</translation>
     </message>
     <message>
-<<<<<<< HEAD
-        <location filename="../signverifymessagedialog.cpp" line="+29"/>
-        <location line="+3"/>
-        <source>Enter a Riecoin address (e.g. 1NS17iag9jJgTHD1VXjvLCEnZuQ3rJDE9L)</source>
-        <translation>Riecoin アドレスを入力します (e.g. 1NS17iag9jJgTHD1VXjvLCEnZuQ3rJDE9L)</translation>
-=======
         <source>Enter a Bitcoin address (e.g. 1NS17iag9jJgTHD1VXjvLCEnZuQ3rJDE9L)</source>
         <translation>Bitcoin アドレスを入力します (e.g. 1NS17iag9jJgTHD1VXjvLCEnZuQ3rJDE9L)</translation>
->>>>>>> e39a3f2c
     </message>
     <message>
         <source>Click &quot;Sign Message&quot; to generate signature</source>
         <translation>署名を作成するには&quot;メッセージの署名&quot;をクリック</translation>
     </message>
     <message>
-<<<<<<< HEAD
-        <location line="+3"/>
-        <source>Enter Riecoin signature</source>
-        <translation>Riecoin 署名を入力</translation>
-    </message>
-    <message>
-        <location line="+84"/>
-        <location line="+81"/>
-=======
->>>>>>> e39a3f2c
         <source>The entered address is invalid.</source>
         <translation>不正なアドレスが入力されました。</translation>
     </message>
@@ -2426,23 +2128,12 @@
 <context>
     <name>SplashScreen</name>
     <message>
-<<<<<<< HEAD
-        <location filename="../splashscreen.cpp" line="+28"/>
-        <source>Riecoin Core</source>
-        <translation>Riecoin のコア</translation>
-    </message>
-    <message>
-        <location line="+2"/>
-        <source>The Riecoin Core developers</source>
-        <translation type="unfinished"/>
-=======
         <source>Bitcoin Core</source>
         <translation>Bitcoin のコア</translation>
     </message>
     <message>
         <source>The Bitcoin Core developers</source>
         <translation>ビットコインコアの開発者</translation>
->>>>>>> e39a3f2c
     </message>
     <message>
         <source>[testnet]</source>
@@ -2920,23 +2611,12 @@
         <translation>オプション:</translation>
     </message>
     <message>
-<<<<<<< HEAD
-        <location line="+22"/>
-        <source>Specify configuration file (default: riecoin.conf)</source>
-        <translation>設定ファイルの指定 (初期値: riecoin.conf)</translation>
-    </message>
-    <message>
-        <location line="+3"/>
-        <source>Specify pid file (default: riecoind.pid)</source>
-        <translation>pid ファイルの指定 (初期値: riecoind.pid)</translation>
-=======
         <source>Specify configuration file (default: bitcoin.conf)</source>
         <translation>設定ファイルの指定 (初期値: bitcoin.conf)</translation>
     </message>
     <message>
         <source>Specify pid file (default: bitcoind.pid)</source>
         <translation>pid ファイルの指定 (初期値: bitcoind.pid)</translation>
->>>>>>> e39a3f2c
     </message>
     <message>
         <source>Specify data directory</source>
@@ -3030,14 +2710,8 @@
         <translation>指定のアドレスへバインドし、その上で常にリスンします。IPv6 は [ホスト名]:ポート番号 と表記します</translation>
     </message>
     <message>
-<<<<<<< HEAD
-        <location line="+3"/>
-        <source>Cannot obtain a lock on data directory %s. Riecoin is probably already running.</source>
-        <translation>データ ディレクトリ %s のロックを取得することができません。おそらく Riecoin は実行中です。</translation>
-=======
         <source>Continuously rate-limit free transactions to &lt;n&gt;*1000 bytes per minute (default:15)</source>
         <translation type="unfinished"/>
->>>>>>> e39a3f2c
     </message>
     <message>
         <source>Enter regression test mode, which uses a special chain in which blocks can be solved instantly. This is intended for regression testing tools and app development.</source>
@@ -3104,14 +2778,8 @@
         <translation>警告: -paytxfee が非常に高く設定されています! これは取引を送信する場合に支払う取引手数料です。</translation>
     </message>
     <message>
-<<<<<<< HEAD
-        <location line="+3"/>
-        <source>Warning: Please check that your computer&apos;s date and time are correct! If your clock is wrong Riecoin will not work properly.</source>
-        <translation>警告: あなたのコンピュータの日時が正しいことを確認してください! 時計が間違っていると Riecoin は正常に動作しません。</translation>
-=======
         <source>Warning: Please check that your computer&apos;s date and time are correct! If your clock is wrong Bitcoin will not work properly.</source>
         <translation>警告: あなたのコンピュータの日時が正しいことを確認してください! 時計が間違っていると Bitcoin は正常に動作しません。</translation>
->>>>>>> e39a3f2c
     </message>
     <message>
         <source>Warning: The network does not appear to fully agree! Some miners appear to be experiencing issues.</source>
@@ -3146,24 +2814,10 @@
         <translation>壊れた wallet.dat から秘密鍵を復旧することを試す</translation>
     </message>
     <message>
-<<<<<<< HEAD
-        <location line="+1"/>
-        <source>Riecoin Core Daemon</source>
-        <translation type="unfinished"/>
-    </message>
-    <message>
-        <location line="+1"/>
-        <source>Riecoin RPC client version</source>
-        <translation type="unfinished"/>
-    </message>
-    <message>
-        <location line="+1"/>
-=======
         <source>Bitcoin Core Daemon</source>
         <translation type="unfinished"/>
     </message>
     <message>
->>>>>>> e39a3f2c
         <source>Block creation options:</source>
         <translation>ブロック作成オプション:</translation>
     </message>
@@ -3345,12 +2999,7 @@
         <translation type="unfinished"/>
     </message>
     <message>
-<<<<<<< HEAD
-        <location line="+1"/>
-        <source>Send command to Riecoin server</source>
-=======
         <source>Set database cache size in megabytes (%d to %d, default: %d)</source>
->>>>>>> e39a3f2c
         <translation type="unfinished"/>
     </message>
     <message>
@@ -3366,26 +3015,15 @@
         <translation>ウォレットのファイルを指定　(データ・ディレクトリの中に)</translation>
     </message>
     <message>
-<<<<<<< HEAD
-        <location line="+2"/>
-        <source>Start Riecoin server</source>
-        <translation>Riecoinサーバーを始める</translation>
-=======
         <source>Spend unconfirmed change when sending transactions (default: 1)</source>
         <translation type="unfinished"/>
->>>>>>> e39a3f2c
     </message>
     <message>
         <source>This is intended for regression testing tools and app development.</source>
         <translation type="unfinished"/>
     </message>
     <message>
-<<<<<<< HEAD
-        <location line="+10"/>
-        <source>Usage (deprecated, use riecoin-cli):</source>
-=======
         <source>Usage (deprecated, use bitcoin-cli):</source>
->>>>>>> e39a3f2c
         <translation type="unfinished"/>
     </message>
     <message>
@@ -3477,11 +3115,6 @@
         <translation>&lt;net&gt; (IPv4, IPv6, Tor) ネットワーク内のノードだけに接続する</translation>
     </message>
     <message>
-<<<<<<< HEAD
-        <location line="+9"/>
-        <source>SSL options: (see the Riecoin Wiki for SSL setup instructions)</source>
-        <translation>SSL オプション: (SSLのセットアップ手順は Riecoin Wiki をご覧下さい)</translation>
-=======
         <source>Print block on startup, if found in block index</source>
         <translation type="unfinished"/>
     </message>
@@ -3512,7 +3145,6 @@
     <message>
         <source>SSL options: (see the Bitcoin Wiki for SSL setup instructions)</source>
         <translation>SSL オプション: (SSLのセットアップ手順は Bitcoin Wiki をご覧下さい)</translation>
->>>>>>> e39a3f2c
     </message>
     <message>
         <source>Send command to Bitcoin Core</source>
@@ -3667,23 +3299,12 @@
         <translation>wallet.dat 読み込みエラー: ウォレットが壊れました</translation>
     </message>
     <message>
-<<<<<<< HEAD
-        <location line="+1"/>
-        <source>Error loading wallet.dat: Wallet requires newer version of Riecoin</source>
-        <translation>wallet.dat 読み込みエラー: ウォレットは Riecoin の最新バージョンを必要とします</translation>
-    </message>
-    <message>
-        <location line="+98"/>
-        <source>Wallet needed to be rewritten: restart Riecoin to complete</source>
-        <translation>ウォレットが書き直される必要がありました: 完了するために Riecoin を再起動します</translation>
-=======
         <source>Error loading wallet.dat: Wallet requires newer version of Bitcoin</source>
         <translation>wallet.dat 読み込みエラー: ウォレットは Bitcoin の最新バージョンを必要とします</translation>
     </message>
     <message>
         <source>Wallet needed to be rewritten: restart Bitcoin to complete</source>
         <translation>ウォレットが書き直される必要がありました: 完了するために Bitcoin を再起動します</translation>
->>>>>>> e39a3f2c
     </message>
     <message>
         <source>Error loading wallet.dat</source>
@@ -3730,15 +3351,6 @@
         <translation>接続するノードを追加し接続を持続するように試します</translation>
     </message>
     <message>
-<<<<<<< HEAD
-        <location line="-32"/>
-        <source>Unable to bind to %s on this computer. Riecoin is probably already running.</source>
-        <translation>このコンピュータの %s にバインドすることができません。おそらく Riecoin は既に実行されています。</translation>
-    </message>
-    <message>
-        <location line="+95"/>
-=======
->>>>>>> e39a3f2c
         <source>Loading wallet...</source>
         <translation>ウォレットを読み込んでいます...</translation>
     </message>
