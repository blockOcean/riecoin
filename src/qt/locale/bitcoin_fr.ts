--- conflicted
+++ resolved
@@ -2,23 +2,12 @@
 <context>
     <name>AboutDialog</name>
     <message>
-<<<<<<< HEAD
-        <location filename="../forms/aboutdialog.ui" line="+14"/>
-        <source>About Riecoin Core</source>
-        <translation>À propos de Riecoin Core</translation>
-    </message>
-    <message>
-        <location line="+39"/>
-        <source>&lt;b&gt;Riecoin Core&lt;/b&gt; version</source>
-        <translation>Version de &lt;b&gt;Riecoin Core&lt;/b&gt; </translation>
-=======
         <source>About Bitcoin Core</source>
         <translation>À propos de Bitcoin Core</translation>
     </message>
     <message>
         <source>&lt;b&gt;Bitcoin Core&lt;/b&gt; version</source>
         <translation>Version de &lt;b&gt;Bitcoin Core&lt;/b&gt; </translation>
->>>>>>> e39a3f2c
     </message>
     <message>
         <source>
@@ -39,14 +28,8 @@
         <translation>Tous droits réservés</translation>
     </message>
     <message>
-<<<<<<< HEAD
-        <location line="+0"/>
-        <source>The Riecoin Core developers</source>
-        <translation>Les développeurs Riecoin Core</translation>
-=======
         <source>The Bitcoin Core developers</source>
         <translation>Les développeurs Bitcoin Core</translation>
->>>>>>> e39a3f2c
     </message>
     <message>
         <source>(%1-bit)</source>
@@ -120,23 +103,12 @@
         <translation>Adresses de réception</translation>
     </message>
     <message>
-<<<<<<< HEAD
-        <location line="+7"/>
-        <source>These are your Riecoin addresses for sending payments. Always check the amount and the receiving address before sending coins.</source>
-        <translation>Voici vos adresses Riecoin pour envoyer des paiements. Vérifiez toujours le montant et l&apos;adresse du destinataire avant d&apos;envoyer des pièces.</translation>
-    </message>
-    <message>
-        <location line="+4"/>
-        <source>These are your Riecoin addresses for receiving payments. It is recommended to use a new receiving address for each transaction.</source>
-        <translation>Voici vos adresses Riecoin pour recevoir des paiements. Il est recommandé d&apos;utiliser une nouvelle adresse de réception pour chaque transaction.</translation>
-=======
         <source>These are your Bitcoin addresses for sending payments. Always check the amount and the receiving address before sending coins.</source>
         <translation>Voici vos adresses Bitcoin pour envoyer des paiements. Vérifiez toujours le montant et l&apos;adresse du destinataire avant d&apos;envoyer des pièces.</translation>
     </message>
     <message>
         <source>These are your Bitcoin addresses for receiving payments. It is recommended to use a new receiving address for each transaction.</source>
         <translation>Voici vos adresses Bitcoin pour recevoir des paiements. Il est recommandé d&apos;utiliser une nouvelle adresse de réception pour chaque transaction.</translation>
->>>>>>> e39a3f2c
     </message>
     <message>
         <source>Copy &amp;Label</source>
@@ -233,14 +205,8 @@
         <translation>Confirmer le chiffrement du portefeuille</translation>
     </message>
     <message>
-<<<<<<< HEAD
-        <location line="+1"/>
-        <source>Warning: If you encrypt your wallet and lose your passphrase, you will &lt;b&gt;LOSE ALL OF YOUR RIECOINSS&lt;/b&gt;!</source>
-        <translation>Attention : Si vous chiffrez votre portefeuille et perdez votre phrase de passe, vous &lt;b&gt;PERDREZ TOUS VOS RIECOINSS&lt;/b&gt; !</translation>
-=======
         <source>Warning: If you encrypt your wallet and lose your passphrase, you will &lt;b&gt;LOSE ALL OF YOUR BITCOINS&lt;/b&gt;!</source>
         <translation>Attention : Si vous chiffrez votre portefeuille et perdez votre phrase de passe, vous &lt;b&gt;PERDREZ TOUS VOS BITCOINS&lt;/b&gt; !</translation>
->>>>>>> e39a3f2c
     </message>
     <message>
         <source>Are you sure you wish to encrypt your wallet?</source>
@@ -259,14 +225,8 @@
         <translation>Portefeuille chiffré</translation>
     </message>
     <message>
-<<<<<<< HEAD
-        <location line="-56"/>
-        <source>Riecoin will close now to finish the encryption process. Remember that encrypting your wallet cannot fully protect your riecoins from being stolen by malware infecting your computer.</source>
-        <translation>Riecoin va à présent se fermer pour terminer le chiffrement. N&apos;oubliez pas que le chiffrement de votre portefeuille n&apos;est pas une protection totale contre le vol par des logiciels malveillants qui infecteraient votre ordinateur.</translation>
-=======
         <source>Bitcoin will close now to finish the encryption process. Remember that encrypting your wallet cannot fully protect your bitcoins from being stolen by malware infecting your computer.</source>
         <translation>Bitcoin va à présent se fermer pour terminer le chiffrement. N&apos;oubliez pas que le chiffrement de votre portefeuille n&apos;est pas une protection totale contre le vol par des logiciels malveillants qui infecteraient votre ordinateur.</translation>
->>>>>>> e39a3f2c
     </message>
     <message>
         <source>Wallet encryption failed</source>
@@ -336,14 +296,8 @@
         <translation>Quitter l’application</translation>
     </message>
     <message>
-<<<<<<< HEAD
-        <location line="+7"/>
-        <source>Show information about Riecoin</source>
-        <translation>Afficher des informations à propos de Riecoin</translation>
-=======
         <source>Show information about Bitcoin</source>
         <translation>Afficher des informations à propos de Bitcoin</translation>
->>>>>>> e39a3f2c
     </message>
     <message>
         <source>About &amp;Qt</source>
@@ -390,23 +344,12 @@
         <translation>Réindexation des blocs sur le disque...</translation>
     </message>
     <message>
-<<<<<<< HEAD
-        <location line="-405"/>
-        <source>Send coins to a Riecoin address</source>
-        <translation>Envoyer des pièces à une adresse Riecoin</translation>
-    </message>
-    <message>
-        <location line="+49"/>
-        <source>Modify configuration options for Riecoin</source>
-        <translation>Modifier les options de configuration de Riecoin</translation>
-=======
         <source>Send coins to a Bitcoin address</source>
         <translation>Envoyer des pièces à une adresse Bitcoin</translation>
     </message>
     <message>
         <source>Modify configuration options for Bitcoin</source>
         <translation>Modifier les options de configuration de Bitcoin</translation>
->>>>>>> e39a3f2c
     </message>
     <message>
         <source>Backup wallet to another location</source>
@@ -429,14 +372,8 @@
         <translation>&amp;Vérifier un message...</translation>
     </message>
     <message>
-<<<<<<< HEAD
-        <location line="+430"/>
-        <source>Riecoin</source>
-        <translation>Riecoin</translation>
-=======
         <source>Bitcoin</source>
         <translation>Bitcoin</translation>
->>>>>>> e39a3f2c
     </message>
     <message>
         <source>Wallet</source>
@@ -463,23 +400,12 @@
         <translation>Chiffrer les clefs privées de votre portefeuille</translation>
     </message>
     <message>
-<<<<<<< HEAD
-        <location line="+7"/>
-        <source>Sign messages with your Riecoin addresses to prove you own them</source>
-        <translation>Signer les messages avec vos adresses Riecoin pour prouver que vous les détenez</translation>
-    </message>
-    <message>
-        <location line="+2"/>
-        <source>Verify messages to ensure they were signed with specified Riecoin addresses</source>
-        <translation>Vérifier les messages pour vous assurer qu&apos;ils ont été signés avec les adresses Riecoin spécifiées</translation>
-=======
         <source>Sign messages with your Bitcoin addresses to prove you own them</source>
         <translation>Signer les messages avec vos adresses Bitcoin pour prouver que vous les détenez</translation>
     </message>
     <message>
         <source>Verify messages to ensure they were signed with specified Bitcoin addresses</source>
         <translation>Vérifier les messages pour vous assurer qu&apos;ils ont été signés avec les adresses Bitcoin spécifiées</translation>
->>>>>>> e39a3f2c
     </message>
     <message>
         <source>&amp;File</source>
@@ -502,22 +428,6 @@
         <translation>[testnet]</translation>
     </message>
     <message>
-<<<<<<< HEAD
-        <location line="-401"/>
-        <source>Riecoin Core</source>
-        <translation>Riecoin Core</translation>
-    </message>
-    <message>
-        <location line="+163"/>
-        <source>Request payments (generates QR codes and riecoin: URIs)</source>
-        <translation>Demander des paiements (génère des codes QR et des URIs riecoin:)</translation>
-    </message>
-    <message>
-        <location line="+29"/>
-        <location line="+2"/>
-        <source>&amp;About Riecoin Core</source>
-        <translation>À &amp;propos de Riecoin Core</translation>
-=======
         <source>Bitcoin Core</source>
         <translation>Bitcoin Core</translation>
     </message>
@@ -528,7 +438,6 @@
     <message>
         <source>&amp;About Bitcoin Core</source>
         <translation>À &amp;propos de Bitcoin Core</translation>
->>>>>>> e39a3f2c
     </message>
     <message>
         <source>Show the list of used sending addresses and labels</source>
@@ -539,36 +448,14 @@
         <translation>Afficher la liste d&apos;adresses de réception et d&apos;étiquettes utilisées</translation>
     </message>
     <message>
-<<<<<<< HEAD
-        <location line="+3"/>
-        <source>Open a riecoin: URI or payment request</source>
-        <translation>Ouvrir un URI riecoin: ou une demande de paiement</translation>
-=======
         <source>Open a bitcoin: URI or payment request</source>
         <translation>Ouvrir un URI bitcoin: ou une demande de paiement</translation>
->>>>>>> e39a3f2c
     </message>
     <message>
         <source>&amp;Command-line options</source>
         <translation>Options de ligne de &amp;commande</translation>
     </message>
     <message>
-<<<<<<< HEAD
-        <location line="+1"/>
-        <source>Show the Riecoin Core help message to get a list with possible Riecoin command-line options</source>
-        <translation>Afficher le message d&apos;aide de Riecoin Core pour obtenir une liste des options de ligne de commande Riecoin possibles.</translation>
-    </message>
-    <message>
-        <location line="+159"/>
-        <location line="+5"/>
-        <source>Riecoin client</source>
-        <translation>Client Riecoin</translation>
-    </message>
-    <message numerus="yes">
-        <location line="+142"/>
-        <source>%n active connection(s) to Riecoin network</source>
-        <translation><numerusform>%n connexion active avec le réseau Riecoin</numerusform><numerusform>%n connexions actives avec le réseau Riecoin</numerusform></translation>
-=======
         <source>Show the Bitcoin Core help message to get a list with possible Bitcoin command-line options</source>
         <translation>Afficher le message d&apos;aide de Bitcoin Core pour obtenir une liste des options de ligne de commande Bitcoin possibles.</translation>
     </message>
@@ -579,7 +466,6 @@
     <message numerus="yes">
         <source>%n active connection(s) to Bitcoin network</source>
         <translation><numerusform>%n connexion active avec le réseau Bitcoin</numerusform><numerusform>%n connexions actives avec le réseau Bitcoin</numerusform></translation>
->>>>>>> e39a3f2c
     </message>
     <message>
         <source>No block source available...</source>
@@ -674,14 +560,8 @@
         <translation>Le portefeuille est &lt;b&gt;chiffré&lt;/b&gt; et actuellement &lt;b&gt;verrouillé&lt;/b&gt;</translation>
     </message>
     <message>
-<<<<<<< HEAD
-        <location filename="../riecoin.cpp" line="+438"/>
-        <source>A fatal error occurred. Riecoin can no longer continue safely and will quit.</source>
-        <translation>Une erreur fatale est survenue. Riecoin ne peut plus continuer de façon sûre et va s&apos;arrêter.</translation>
-=======
         <source>A fatal error occurred. Bitcoin can no longer continue safely and will quit.</source>
         <translation>Une erreur fatale est survenue. Bitcoin ne peut plus continuer de façon sûre et va s&apos;arrêter.</translation>
->>>>>>> e39a3f2c
     </message>
 </context>
 <context>
@@ -965,14 +845,8 @@
         <translation>L’adresse fournie « %1 » est déjà présente dans le carnet d&apos;adresses.</translation>
     </message>
     <message>
-<<<<<<< HEAD
-        <location line="-5"/>
-        <source>The entered address &quot;%1&quot; is not a valid Riecoin address.</source>
-        <translation>L&apos;adresse fournie « %1 » n&apos;est pas une adresse Riecoin valide.</translation>
-=======
         <source>The entered address &quot;%1&quot; is not a valid Bitcoin address.</source>
         <translation>L&apos;adresse fournie « %1 » n&apos;est pas une adresse Bitcoin valide.</translation>
->>>>>>> e39a3f2c
     </message>
     <message>
         <source>Could not unlock wallet.</source>
@@ -1009,23 +883,12 @@
 <context>
     <name>HelpMessageDialog</name>
     <message>
-<<<<<<< HEAD
-        <location filename="../forms/helpmessagedialog.ui" line="+19"/>
-        <source>Riecoin Core - Command-line options</source>
-        <translation>Riecoin Core - Options de ligne de commande</translation>
-    </message>
-    <message>
-        <location filename="../utilitydialog.cpp" line="+38"/>
-        <source>Riecoin Core</source>
-        <translation>Riecoin Core</translation>
-=======
         <source>Bitcoin Core - Command-line options</source>
         <translation>Bitcoin Core - Options de ligne de commande</translation>
     </message>
     <message>
         <source>Bitcoin Core</source>
         <translation>Bitcoin Core</translation>
->>>>>>> e39a3f2c
     </message>
     <message>
         <source>version</source>
@@ -1071,21 +934,6 @@
         <translation>Bienvenue</translation>
     </message>
     <message>
-<<<<<<< HEAD
-        <location line="+9"/>
-        <source>Welcome to Riecoin Core.</source>
-        <translation>Bienvenue à Riecoin Core.</translation>
-    </message>
-    <message>
-        <location line="+26"/>
-        <source>As this is the first time the program is launched, you can choose where Riecoin Core will store its data.</source>
-        <translation>Comme c&apos;est la première fois que le logiciel est lancé, vous pouvez choisir où Riecoin Core stockera ses données.</translation>
-    </message>
-    <message>
-        <location line="+10"/>
-        <source>Riecoin Core will download and store a copy of the Riecoin block chain. At least %1GB of data will be stored in this directory, and it will grow over time. The wallet will also be stored in this directory.</source>
-        <translation>Riecoin Core va télécharger et stocker une copie de la chaîne de blocs Riecoin. Au moins %1Go de données seront stockées dans ce répertoire et cela augmentera avec le temps. Le portefeuille sera également stocké dans ce répertoire.</translation>
-=======
         <source>Welcome to Bitcoin Core.</source>
         <translation>Bienvenue à Bitcoin Core.</translation>
     </message>
@@ -1096,7 +944,6 @@
     <message>
         <source>Bitcoin Core will download and store a copy of the Bitcoin block chain. At least %1GB of data will be stored in this directory, and it will grow over time. The wallet will also be stored in this directory.</source>
         <translation>Bitcoin Core va télécharger et stocker une copie de la chaîne de blocs Bitcoin. Au moins %1Go de données seront stockées dans ce répertoire et cela augmentera avec le temps. Le portefeuille sera également stocké dans ce répertoire.</translation>
->>>>>>> e39a3f2c
     </message>
     <message>
         <source>Use the default data directory</source>
@@ -1107,14 +954,8 @@
         <translation>Utiliser un répertoire de données personnalisé :</translation>
     </message>
     <message>
-<<<<<<< HEAD
-        <location filename="../intro.cpp" line="+85"/>
-        <source>Riecoin</source>
-        <translation>Riecoin</translation>
-=======
         <source>Bitcoin</source>
         <translation>Bitcoin</translation>
->>>>>>> e39a3f2c
     </message>
     <message>
         <source>Error: Specified data directory &quot;%1&quot; can not be created.</source>
@@ -1175,23 +1016,12 @@
         <translation>Payer des &amp;frais de transaction</translation>
     </message>
     <message>
-<<<<<<< HEAD
-        <location line="+31"/>
-        <source>Automatically start Riecoin after logging in to the system.</source>
-        <translation>Démarrer Riecoin automatiquement après avoir ouvert une session sur l&apos;ordinateur.</translation>
-    </message>
-    <message>
-        <location line="+3"/>
-        <source>&amp;Start Riecoin on system login</source>
-        <translation>&amp;Démarrer Riecoin lors de l&apos;ouverture d&apos;une session</translation>
-=======
         <source>Automatically start Bitcoin after logging in to the system.</source>
         <translation>Démarrer Bitcoin automatiquement après avoir ouvert une session sur l&apos;ordinateur.</translation>
     </message>
     <message>
         <source>&amp;Start Bitcoin on system login</source>
         <translation>&amp;Démarrer Bitcoin lors de l&apos;ouverture d&apos;une session</translation>
->>>>>>> e39a3f2c
     </message>
     <message>
         <source>Size of &amp;database cache</source>
@@ -1206,19 +1036,8 @@
         <translation>Nombre d&apos;exétrons de &amp;vérification de script</translation>
     </message>
     <message>
-<<<<<<< HEAD
-        <location line="+13"/>
-        <source>Set the number of script verification threads (up to 16, 0 = auto, &lt;0 = leave that many cores free, default: 0)</source>
-        <translation>Défini le nombre d&apos;exétrons de vérification de script (jusqu&apos;à 16, 0 = auto, &lt;0 = laisse autant de cœurs libre, par défaut : 0)</translation>
-    </message>
-    <message>
-        <location line="+58"/>
-        <source>Connect to the Riecoin network through a SOCKS proxy.</source>
-        <translation>Se connecter au réseau Riecoin par un mandataire SOCKS.</translation>
-=======
         <source>Connect to the Bitcoin network through a SOCKS proxy.</source>
         <translation>Se connecter au réseau Bitcoin par un mandataire SOCKS.</translation>
->>>>>>> e39a3f2c
     </message>
     <message>
         <source>&amp;Connect through SOCKS proxy (default proxy):</source>
@@ -1253,11 +1072,6 @@
         <translation>&amp;Réseau</translation>
     </message>
     <message>
-<<<<<<< HEAD
-        <location line="+6"/>
-        <source>Automatically open the Riecoin client port on the router. This only works when your router supports UPnP and it is enabled.</source>
-        <translation>Ouvrir le port du client Riecoin automatiquement sur le routeur. Ceci ne fonctionne que si votre routeur supporte l&apos;UPnP et si la fonctionnalité est activée.</translation>
-=======
         <source>(0 = auto, &lt;0 = leave that many cores free)</source>
         <translation>(0 = auto, &lt; 0 = laisser ce nombre de cœurs inutilisés)</translation>
     </message>
@@ -1284,7 +1098,6 @@
     <message>
         <source>Automatically open the Bitcoin client port on the router. This only works when your router supports UPnP and it is enabled.</source>
         <translation>Ouvrir le port du client Bitcoin automatiquement sur le routeur. Ceci ne fonctionne que si votre routeur supporte l&apos;UPnP et si la fonctionnalité est activée.</translation>
->>>>>>> e39a3f2c
     </message>
     <message>
         <source>Map port using &amp;UPnP</source>
@@ -1339,14 +1152,8 @@
         <translation>&amp;Langue de l&apos;interface utilisateur :</translation>
     </message>
     <message>
-<<<<<<< HEAD
-        <location line="+13"/>
-        <source>The user interface language can be set here. This setting will take effect after restarting Riecoin.</source>
-        <translation>La langue de l&apos;interface utilisateur peut être définie ici. Ce réglage sera pris en compte après redémarrage de Riecoin.</translation>
-=======
         <source>The user interface language can be set here. This setting will take effect after restarting Bitcoin.</source>
         <translation>La langue de l&apos;interface utilisateur peut être définie ici. Ce réglage sera pris en compte après redémarrage de Bitcoin.</translation>
->>>>>>> e39a3f2c
     </message>
     <message>
         <source>&amp;Unit to show amounts in:</source>
@@ -1357,14 +1164,8 @@
         <translation>Choisissez la sous-unité par défaut pour l&apos;affichage dans l&apos;interface et lors de l&apos;envoi de pièces.</translation>
     </message>
     <message>
-<<<<<<< HEAD
-        <location line="+9"/>
-        <source>Whether to show Riecoin addresses in the transaction list or not.</source>
-        <translation>Détermine si les adresses Riecoin seront affichées sur la liste des transactions.</translation>
-=======
         <source>Whether to show Bitcoin addresses in the transaction list or not.</source>
         <translation>Détermine si les adresses Bitcoin seront affichées sur la liste des transactions.</translation>
->>>>>>> e39a3f2c
     </message>
     <message>
         <source>&amp;Display addresses in transaction list</source>
@@ -1418,15 +1219,8 @@
         <translation>Formulaire</translation>
     </message>
     <message>
-<<<<<<< HEAD
-        <location line="+50"/>
-        <location line="+231"/>
-        <source>The displayed information may be out of date. Your wallet automatically synchronizes with the Riecoin network after a connection is established, but this process has not completed yet.</source>
-        <translation>Les informations affichées peuvent être obsolètes. Votre portefeuille est automatiquement synchronisé avec le réseau Riecoin lorsque la connexion s&apos;établit, or ce processus n&apos;est pas encore terminé.</translation>
-=======
         <source>The displayed information may be out of date. Your wallet automatically synchronizes with the Bitcoin network after a connection is established, but this process has not completed yet.</source>
         <translation>Les informations affichées peuvent être obsolètes. Votre portefeuille est automatiquement synchronisé avec le réseau Bitcoin lorsque la connexion s&apos;établit, or ce processus n&apos;est pas encore terminé.</translation>
->>>>>>> e39a3f2c
     </message>
     <message>
         <source>Wallet</source>
@@ -1480,14 +1274,8 @@
         <translation>Gestion des URIs</translation>
     </message>
     <message>
-<<<<<<< HEAD
-        <location line="+1"/>
-        <source>URI can not be parsed! This can be caused by an invalid Riecoin address or malformed URI parameters.</source>
-        <translation>L&apos;URI ne peut être analysé ! Ceci peut être causé par une adresse Riecoin invalide ou par des paramètres d&apos;URI mal composé.</translation>
-=======
         <source>URI can not be parsed! This can be caused by an invalid Bitcoin address or malformed URI parameters.</source>
         <translation>L&apos;URI ne peut être analysé ! Ceci peut être causé par une adresse Bitcoin invalide ou par des paramètres d&apos;URI mal composé.</translation>
->>>>>>> e39a3f2c
     </message>
     <message>
         <source>Requested payment amount of %1 is too small (considered dust).</source>
@@ -1498,14 +1286,8 @@
         <translation>Erreur de demande de paiement</translation>
     </message>
     <message>
-<<<<<<< HEAD
-        <location line="-353"/>
-        <source>Cannot start riecoin: click-to-pay handler</source>
-        <translation>Impossible de démarrer le gestionnaire de cliquer-pour-payer riecoin :</translation>
-=======
         <source>Cannot start bitcoin: click-to-pay handler</source>
         <translation>Impossible de démarrer le gestionnaire de cliquer-pour-payer bitcoin :</translation>
->>>>>>> e39a3f2c
     </message>
     <message>
         <source>Net manager warning</source>
@@ -1559,15 +1341,8 @@
 <context>
     <name>QObject</name>
     <message>
-<<<<<<< HEAD
-        <location filename="../riecoin.cpp" line="+71"/>
-        <location line="+11"/>
-        <source>Riecoin</source>
-        <translation>Riecoin</translation>
-=======
         <source>Bitcoin</source>
         <translation>Bitcoin</translation>
->>>>>>> e39a3f2c
     </message>
     <message>
         <source>Error: Specified data directory &quot;%1&quot; does not exist.</source>
@@ -1708,28 +1483,16 @@
         <translation>Journal de débogage</translation>
     </message>
     <message>
-<<<<<<< HEAD
-        <location line="+7"/>
-        <source>Open the Riecoin debug log file from the current data directory. This can take a few seconds for large log files.</source>
-        <translation>Ouvrir le journal de débogage de Riecoin depuis le répertoire de données actuel. Ceci peut prendre quelques secondes pour les journaux de grande taille.</translation>
-=======
         <source>Open the Bitcoin debug log file from the current data directory. This can take a few seconds for large log files.</source>
         <translation>Ouvrir le journal de débogage de Bitcoin depuis le répertoire de données actuel. Ceci peut prendre quelques secondes pour les journaux de grande taille.</translation>
->>>>>>> e39a3f2c
     </message>
     <message>
         <source>Clear console</source>
         <translation>Nettoyer la console</translation>
     </message>
     <message>
-<<<<<<< HEAD
-        <location filename="../rpcconsole.cpp" line="-30"/>
-        <source>Welcome to the Riecoin RPC console.</source>
-        <translation>Bienvenue sur la console RPC de Riecoin.</translation>
-=======
         <source>Welcome to the Bitcoin RPC console.</source>
         <translation>Bienvenue sur la console RPC de Bitcoin.</translation>
->>>>>>> e39a3f2c
     </message>
     <message>
         <source>Use up and down arrows to navigate history, and &lt;b&gt;Ctrl-L&lt;/b&gt; to clear screen.</source>
@@ -1791,19 +1554,8 @@
         <translation>Ré&amp;utiliser une adresse de réception existante (non recommandé)</translation>
     </message>
     <message>
-<<<<<<< HEAD
-        <location line="+27"/>
-        <source>An optional label to associate with the new receiving address</source>
-        <translation>Un étiquette optionnelle à associer à la nouvelle adresse de réception</translation>
-    </message>
-    <message>
-        <location line="+7"/>
-        <source>An optional message to attach to the payment request, which will be displayed when the request is opened. Note: The message will not be sent with the payment over the Riecoin network.</source>
-        <translation>Un message optionnel à joindre à la demande de paiement qui sera affiché à l&apos;ouverture de celle-ci. Note : le message ne sera pas envoyé avec le paiement par le réseau Riecoin.</translation>
-=======
         <source>An optional message to attach to the payment request, which will be displayed when the request is opened. Note: The message will not be sent with the payment over the Bitcoin network.</source>
         <translation>Un message optionnel à joindre à la demande de paiement qui sera affiché à l&apos;ouverture de celle-ci. Note : le message ne sera pas envoyé avec le paiement par le réseau Bitcoin.</translation>
->>>>>>> e39a3f2c
     </message>
     <message>
         <source>An optional label to associate with the new receiving address.</source>
@@ -2047,15 +1799,6 @@
         <translation>%1 à %2</translation>
     </message>
     <message>
-<<<<<<< HEAD
-        <location line="-136"/>
-        <source>Enter a Riecoin address (e.g. 1NS17iag9jJgTHD1VXjvLCEnZuQ3rJDE9L)</source>
-        <translation>Saisir une adresse Riecoin (par ex. 1NS17iag9jJgTHD1VXjvLCEnZuQ3rJDE9L)</translation>
-    </message>
-    <message>
-        <location line="+15"/>
-=======
->>>>>>> e39a3f2c
         <source>Copy quantity</source>
         <translation>Copier la quantité</translation>
     </message>
@@ -2124,14 +1867,8 @@
         <translation>La transaction a été rejetée ! Ceci peut arriver si certaines pièces de votre portefeuille étaient déjà dépensées, par exemple si vous avez utilisé une copie de wallet.dat et que des pièces ont été dépensées dans la copie sans être marquées comme telles ici.</translation>
     </message>
     <message>
-<<<<<<< HEAD
-        <location line="+112"/>
-        <source>Warning: Invalid Riecoin address</source>
-        <translation>Attention : adresse Riecoin invalide</translation>
-=======
         <source>Warning: Invalid Bitcoin address</source>
         <translation>Attention : adresse Bitcoin invalide</translation>
->>>>>>> e39a3f2c
     </message>
     <message>
         <source>(no label)</source>
@@ -2209,15 +1946,6 @@
         <translation>Message :</translation>
     </message>
     <message>
-<<<<<<< HEAD
-        <location line="+10"/>
-        <source>A message that was attached to the Riecoin URI which will be stored with the transaction for your reference. Note: This message will not be sent over the Riecoin network.</source>
-        <translation>Un message qui était joint à l&apos;URI Riecoin et qui sera stocké avec la transaction pour référence. Note : ce message ne sera pas envoyé par le réseau Riecoin.</translation>
-    </message>
-    <message>
-        <location line="+958"/>
-=======
->>>>>>> e39a3f2c
         <source>This is a verified payment request.</source>
         <translation>Ceci est une demande de paiement vérifiée.</translation>
     </message>
@@ -2241,26 +1969,12 @@
         <source>Memo:</source>
         <translation>Mémo :</translation>
     </message>
-<<<<<<< HEAD
-    <message>
-        <location filename="../sendcoinsentry.cpp" line="+1"/>
-        <source>Enter a Riecoin address (e.g. 1NS17iag9jJgTHD1VXjvLCEnZuQ3rJDE9L)</source>
-        <translation>Saisir une adresse Riecoin (par ex. 1NS17iag9jJgTHD1VXjvLCEnZuQ3rJDE9L)</translation>
-    </message>
-=======
->>>>>>> e39a3f2c
 </context>
 <context>
     <name>ShutdownWindow</name>
     <message>
-<<<<<<< HEAD
-        <location filename="../utilitydialog.cpp" line="+48"/>
-        <source>Riecoin Core is shutting down...</source>
-        <translation>Arrêt de Riecoin Core...</translation>
-=======
         <source>Bitcoin Core is shutting down...</source>
         <translation>Arrêt de Bitcoin Core...</translation>
->>>>>>> e39a3f2c
     </message>
     <message>
         <source>Do not shut down the computer until this window disappears.</source>
@@ -2314,14 +2028,8 @@
         <translation>Copier la signature actuelle dans le presse-papier</translation>
     </message>
     <message>
-<<<<<<< HEAD
-        <location line="+21"/>
-        <source>Sign the message to prove you own this Riecoin address</source>
-        <translation>Signer le message pour prouver que vous détenez cette adresse Riecoin</translation>
-=======
         <source>Sign the message to prove you own this Bitcoin address</source>
         <translation>Signer le message pour prouver que vous détenez cette adresse Bitcoin</translation>
->>>>>>> e39a3f2c
     </message>
     <message>
         <source>Sign &amp;Message</source>
@@ -2348,14 +2056,8 @@
         <translation>L&apos;adresse avec laquelle le message a été signé (par ex. 1NS17iag9jJgTHD1VXjvLCEnZuQ3rJDE9L)</translation>
     </message>
     <message>
-<<<<<<< HEAD
-        <location line="+40"/>
-        <source>Verify the message to ensure it was signed with the specified Riecoin address</source>
-        <translation>Vérifier le message pour vous assurer qu&apos;il a bien été signé par l&apos;adresse Riecoin spécifiée</translation>
-=======
         <source>Verify the message to ensure it was signed with the specified Bitcoin address</source>
         <translation>Vérifier le message pour vous assurer qu&apos;il a bien été signé par l&apos;adresse Bitcoin spécifiée</translation>
->>>>>>> e39a3f2c
     </message>
     <message>
         <source>Verify &amp;Message</source>
@@ -2366,31 +2068,14 @@
         <translation>Réinitialiser tous les champs de vérification de message</translation>
     </message>
     <message>
-<<<<<<< HEAD
-        <location filename="../signverifymessagedialog.cpp" line="+29"/>
-        <location line="+3"/>
-        <source>Enter a Riecoin address (e.g. 1NS17iag9jJgTHD1VXjvLCEnZuQ3rJDE9L)</source>
-        <translation>Saisir une adresse Riecoin (par ex. 1NS17iag9jJgTHD1VXjvLCEnZuQ3rJDE9L)</translation>
-=======
         <source>Enter a Bitcoin address (e.g. 1NS17iag9jJgTHD1VXjvLCEnZuQ3rJDE9L)</source>
         <translation>Saisir une adresse Bitcoin (par ex. 1NS17iag9jJgTHD1VXjvLCEnZuQ3rJDE9L)</translation>
->>>>>>> e39a3f2c
     </message>
     <message>
         <source>Click &quot;Sign Message&quot; to generate signature</source>
         <translation>Cliquez sur « Signer le message » pour générer la signature</translation>
     </message>
     <message>
-<<<<<<< HEAD
-        <location line="+3"/>
-        <source>Enter Riecoin signature</source>
-        <translation>Saisir une signature Riecoin</translation>
-    </message>
-    <message>
-        <location line="+84"/>
-        <location line="+81"/>
-=======
->>>>>>> e39a3f2c
         <source>The entered address is invalid.</source>
         <translation>L&apos;adresse saisie est invalide.</translation>
     </message>
@@ -2442,23 +2127,12 @@
 <context>
     <name>SplashScreen</name>
     <message>
-<<<<<<< HEAD
-        <location filename="../splashscreen.cpp" line="+28"/>
-        <source>Riecoin Core</source>
-        <translation>Riecoin Core</translation>
-    </message>
-    <message>
-        <location line="+2"/>
-        <source>The Riecoin Core developers</source>
-        <translation>Les développeurs Riecoin Core</translation>
-=======
         <source>Bitcoin Core</source>
         <translation>Bitcoin Core</translation>
     </message>
     <message>
         <source>The Bitcoin Core developers</source>
         <translation>Les développeurs Bitcoin Core</translation>
->>>>>>> e39a3f2c
     </message>
     <message>
         <source>[testnet]</source>
@@ -2936,23 +2610,12 @@
         <translation>Options :</translation>
     </message>
     <message>
-<<<<<<< HEAD
-        <location line="+22"/>
-        <source>Specify configuration file (default: riecoin.conf)</source>
-        <translation>Spécifier le fichier de configuration (par défaut : riecoin.conf)</translation>
-    </message>
-    <message>
-        <location line="+3"/>
-        <source>Specify pid file (default: riecoind.pid)</source>
-        <translation>Spécifier le fichier PID (par défaut : riecoind.pid)</translation>
-=======
         <source>Specify configuration file (default: bitcoin.conf)</source>
         <translation>Spécifier le fichier de configuration (par défaut : bitcoin.conf)</translation>
     </message>
     <message>
         <source>Specify pid file (default: bitcoind.pid)</source>
         <translation>Spécifier le fichier PID (par défaut : bitcoind.pid)</translation>
->>>>>>> e39a3f2c
     </message>
     <message>
         <source>Specify data directory</source>
@@ -3047,14 +2710,8 @@
         <translation>Se lier à l&apos;adresse donnée et toujours l&apos;écouter. Utilisez la notation [host]:port pour l&apos;IPv6</translation>
     </message>
     <message>
-<<<<<<< HEAD
-        <location line="+3"/>
-        <source>Cannot obtain a lock on data directory %s. Riecoin is probably already running.</source>
-        <translation>Impossible d’obtenir un verrou sur le répertoire de données %s. Riecoin fonctionne probablement déjà.</translation>
-=======
         <source>Continuously rate-limit free transactions to &lt;n&gt;*1000 bytes per minute (default:15)</source>
         <translation>Limiter continuellement les transactions gratuites à &lt;n&gt;*1000 octets par minute (par défaut : 15)</translation>
->>>>>>> e39a3f2c
     </message>
     <message>
         <source>Enter regression test mode, which uses a special chain in which blocks can be solved instantly. This is intended for regression testing tools and app development.</source>
@@ -3121,14 +2778,8 @@
         <translation>Attention : -paytxfee est réglée sur un montant très élevé ! Il s&apos;agit des frais de transaction que vous payerez si vous envoyez une transaction.</translation>
     </message>
     <message>
-<<<<<<< HEAD
-        <location line="+3"/>
-        <source>Warning: Please check that your computer&apos;s date and time are correct! If your clock is wrong Riecoin will not work properly.</source>
-        <translation>Attention : Veuillez vérifier que la date et l&apos;heure de votre ordinateur sont justes ! Si votre horloge n&apos;est pas à l&apos;heure, Riecoin ne fonctionnera pas correctement.</translation>
-=======
         <source>Warning: Please check that your computer&apos;s date and time are correct! If your clock is wrong Bitcoin will not work properly.</source>
         <translation>Attention : Veuillez vérifier que la date et l&apos;heure de votre ordinateur sont justes ! Si votre horloge n&apos;est pas à l&apos;heure, Bitcoin ne fonctionnera pas correctement.</translation>
->>>>>>> e39a3f2c
     </message>
     <message>
         <source>Warning: The network does not appear to fully agree! Some miners appear to be experiencing issues.</source>
@@ -3163,24 +2814,10 @@
         <translation>Tenter de récupérer les clefs privées d&apos;un wallet.dat corrompu</translation>
     </message>
     <message>
-<<<<<<< HEAD
-        <location line="+1"/>
-        <source>Riecoin Core Daemon</source>
-        <translation>Démon Riecoin Core</translation>
-    </message>
-    <message>
-        <location line="+1"/>
-        <source>Riecoin RPC client version</source>
-        <translation>Version du client RPC Riecoin</translation>
-    </message>
-    <message>
-        <location line="+1"/>
-=======
         <source>Bitcoin Core Daemon</source>
         <translation>Démon Bitcoin Core</translation>
     </message>
     <message>
->>>>>>> e39a3f2c
         <source>Block creation options:</source>
         <translation>Options de création de bloc :</translation>
     </message>
@@ -3361,14 +2998,8 @@
         <translation>Choisir la version SOCKS pour -proxy (4 ou 5, par défaut : 5)</translation>
     </message>
     <message>
-<<<<<<< HEAD
-        <location line="+1"/>
-        <source>Send command to Riecoin server</source>
-        <translation>Envoyer une commande au serveur Riecoin</translation>
-=======
         <source>Set database cache size in megabytes (%d to %d, default: %d)</source>
         <translation>Définir la taille du cache de la base de données en mégaoctets (%d to %d, default: %d)</translation>
->>>>>>> e39a3f2c
     </message>
     <message>
         <source>Set maximum block size in bytes (default: %d)</source>
@@ -3383,28 +3014,16 @@
         <translation>Spécifiez le fichier de portefeuille (dans le répertoire de données)</translation>
     </message>
     <message>
-<<<<<<< HEAD
-        <location line="+2"/>
-        <source>Start Riecoin server</source>
-        <translation>Démarrer le serveur Riecoin</translation>
-=======
         <source>Spend unconfirmed change when sending transactions (default: 1)</source>
         <translation>Dépenser la monnaie non confirmée lors de l&apos;envoi de transactions (par défaut : 1)</translation>
->>>>>>> e39a3f2c
     </message>
     <message>
         <source>This is intended for regression testing tools and app development.</source>
         <translation>Ceci est à l&apos;intention des outils de test de régression et du développement applicatif.</translation>
     </message>
     <message>
-<<<<<<< HEAD
-        <location line="+10"/>
-        <source>Usage (deprecated, use riecoin-cli):</source>
-        <translation>Utilisation (obsolète, utiliser riecoin-cli) :</translation>
-=======
         <source>Usage (deprecated, use bitcoin-cli):</source>
         <translation>Utilisation (obsolète, utiliser bitcoin-cli) :</translation>
->>>>>>> e39a3f2c
     </message>
     <message>
         <source>Verifying blocks...</source>
@@ -3495,11 +3114,6 @@
         <translation>Se connecter uniquement aux nœuds du réseau &lt;net&gt; (IPv4, IPv6 ou Tor)</translation>
     </message>
     <message>
-<<<<<<< HEAD
-        <location line="+9"/>
-        <source>SSL options: (see the Riecoin Wiki for SSL setup instructions)</source>
-        <translation>Options SSL : (voir le Wiki de Riecoin pour les instructions de configuration du SSL)</translation>
-=======
         <source>Print block on startup, if found in block index</source>
         <translation>Imprimer le bloc au démarrage s&apos;il est trouvé dans l&apos;index des blocs</translation>
     </message>
@@ -3530,7 +3144,6 @@
     <message>
         <source>SSL options: (see the Bitcoin Wiki for SSL setup instructions)</source>
         <translation>Options SSL : (voir le Wiki de Bitcoin pour les instructions de configuration du SSL)</translation>
->>>>>>> e39a3f2c
     </message>
     <message>
         <source>Send command to Bitcoin Core</source>
@@ -3685,23 +3298,12 @@
         <translation>Erreur lors du chargement de wallet.dat : portefeuille corrompu</translation>
     </message>
     <message>
-<<<<<<< HEAD
-        <location line="+1"/>
-        <source>Error loading wallet.dat: Wallet requires newer version of Riecoin</source>
-        <translation>Erreur lors du chargement de wallet.dat : le portefeuille exige une version plus récente de Riecoin</translation>
-    </message>
-    <message>
-        <location line="+98"/>
-        <source>Wallet needed to be rewritten: restart Riecoin to complete</source>
-        <translation>Le portefeuille devait être réécrit : redémarrer Riecoin pour terminer l&apos;opération.</translation>
-=======
         <source>Error loading wallet.dat: Wallet requires newer version of Bitcoin</source>
         <translation>Erreur lors du chargement de wallet.dat : le portefeuille exige une version plus récente de Bitcoin</translation>
     </message>
     <message>
         <source>Wallet needed to be rewritten: restart Bitcoin to complete</source>
         <translation>Le portefeuille devait être réécrit : redémarrer Bitcoin pour terminer l&apos;opération.</translation>
->>>>>>> e39a3f2c
     </message>
     <message>
         <source>Error loading wallet.dat</source>
@@ -3748,15 +3350,6 @@
         <translation>Ajouter un nœud auquel se connecter et tenter de garder la connexion ouverte</translation>
     </message>
     <message>
-<<<<<<< HEAD
-        <location line="-32"/>
-        <source>Unable to bind to %s on this computer. Riecoin is probably already running.</source>
-        <translation>Impossible de se lier à %s sur cet ordinateur. Riecoin fonctionne probablement déjà.</translation>
-    </message>
-    <message>
-        <location line="+95"/>
-=======
->>>>>>> e39a3f2c
         <source>Loading wallet...</source>
         <translation>Chargement du portefeuille…</translation>
     </message>
