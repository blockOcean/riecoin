--- conflicted
+++ resolved
@@ -2,21 +2,11 @@
 <context>
     <name>AboutDialog</name>
     <message>
-<<<<<<< HEAD
-        <location filename="../forms/aboutdialog.ui" line="+14"/>
-        <source>About Riecoin Core</source>
-        <translation>Sobre el Nucli de Riecoin</translation>
-    </message>
-    <message>
-        <location line="+39"/>
-        <source>&lt;b&gt;Riecoin Core&lt;/b&gt; version</source>
-=======
         <source>About Bitcoin Core</source>
         <translation>Sobre el Nucli de Bitcoin</translation>
     </message>
     <message>
         <source>&lt;b&gt;Bitcoin Core&lt;/b&gt; version</source>
->>>>>>> e39a3f2c
         <translation type="unfinished"/>
     </message>
     <message>
@@ -33,12 +23,7 @@
         <translation>Copyright</translation>
     </message>
     <message>
-<<<<<<< HEAD
-        <location line="+0"/>
-        <source>The Riecoin Core developers</source>
-=======
         <source>The Bitcoin Core developers</source>
->>>>>>> e39a3f2c
         <translation type="unfinished"/>
     </message>
     <message>
@@ -113,21 +98,11 @@
         <translation>Rebent adreces</translation>
     </message>
     <message>
-<<<<<<< HEAD
-        <location line="+7"/>
-        <source>These are your Riecoin addresses for sending payments. Always check the amount and the receiving address before sending coins.</source>
-        <translation>Aquestes són la seva adreça de Riecoin per enviar els pagaments. Sempre revisi la quantitat i l&apos;adreça del destinatari abans transferència de monedes.</translation>
-    </message>
-    <message>
-        <location line="+4"/>
-        <source>These are your Riecoin addresses for receiving payments. It is recommended to use a new receiving address for each transaction.</source>
-=======
         <source>These are your Bitcoin addresses for sending payments. Always check the amount and the receiving address before sending coins.</source>
         <translation>Aquestes són la seva adreça de Bitcoin per enviar els pagaments. Sempre revisi la quantitat i l&apos;adreça del destinatari abans transferència de monedes.</translation>
     </message>
     <message>
         <source>These are your Bitcoin addresses for receiving payments. It is recommended to use a new receiving address for each transaction.</source>
->>>>>>> e39a3f2c
         <translation type="unfinished"/>
     </message>
     <message>
@@ -225,14 +200,8 @@
         <translation>Confirmar l&apos;encriptació del moneder</translation>
     </message>
     <message>
-<<<<<<< HEAD
-        <location line="+1"/>
-        <source>Warning: If you encrypt your wallet and lose your passphrase, you will &lt;b&gt;LOSE ALL OF YOUR RIECOINSS&lt;/b&gt;!</source>
-        <translation>Advertència: Si encripteu el vostre moneder i perdeu la constrasenya, &lt;b&gt;PERDREU TOTS ELS VOSTRES RIECOINSS&lt;/b&gt;!</translation>
-=======
         <source>Warning: If you encrypt your wallet and lose your passphrase, you will &lt;b&gt;LOSE ALL OF YOUR BITCOINS&lt;/b&gt;!</source>
         <translation>Advertència: Si encripteu el vostre moneder i perdeu la constrasenya, &lt;b&gt;PERDREU TOTS ELS VOSTRES BITCOINS&lt;/b&gt;!</translation>
->>>>>>> e39a3f2c
     </message>
     <message>
         <source>Are you sure you wish to encrypt your wallet?</source>
@@ -251,14 +220,8 @@
         <translation>Moneder encriptat</translation>
     </message>
     <message>
-<<<<<<< HEAD
-        <location line="-56"/>
-        <source>Riecoin will close now to finish the encryption process. Remember that encrypting your wallet cannot fully protect your riecoins from being stolen by malware infecting your computer.</source>
-        <translation>Riecoin es tancarà ara per acabar el procés d&apos;encriptació. Recorda que encriptar el teu moneder no protegeix completament els teus riecoins de ser robades per programari maliciós instal·lat al teu ordinador.</translation>
-=======
         <source>Bitcoin will close now to finish the encryption process. Remember that encrypting your wallet cannot fully protect your bitcoins from being stolen by malware infecting your computer.</source>
         <translation>Bitcoin es tancarà ara per acabar el procés d&apos;encriptació. Recorda que encriptar el teu moneder no protegeix completament els teus bitcoins de ser robades per programari maliciós instal·lat al teu ordinador.</translation>
->>>>>>> e39a3f2c
     </message>
     <message>
         <source>Wallet encryption failed</source>
@@ -328,14 +291,8 @@
         <translation>Sortir de l&apos;aplicació</translation>
     </message>
     <message>
-<<<<<<< HEAD
-        <location line="+7"/>
-        <source>Show information about Riecoin</source>
-        <translation>Mostra informació sobre Riecoin</translation>
-=======
         <source>Show information about Bitcoin</source>
         <translation>Mostra informació sobre Bitcoin</translation>
->>>>>>> e39a3f2c
     </message>
     <message>
         <source>About &amp;Qt</source>
@@ -382,23 +339,12 @@
         <translation>Re-indexant blocs al disc...</translation>
     </message>
     <message>
-<<<<<<< HEAD
-        <location line="-405"/>
-        <source>Send coins to a Riecoin address</source>
-        <translation>Enviar monedes a una adreça Riecoin</translation>
-    </message>
-    <message>
-        <location line="+49"/>
-        <source>Modify configuration options for Riecoin</source>
-        <translation>Modificar les opcions de configuració per riecoin</translation>
-=======
         <source>Send coins to a Bitcoin address</source>
         <translation>Enviar monedes a una adreça Bitcoin</translation>
     </message>
     <message>
         <source>Modify configuration options for Bitcoin</source>
         <translation>Modificar les opcions de configuració per bitcoin</translation>
->>>>>>> e39a3f2c
     </message>
     <message>
         <source>Backup wallet to another location</source>
@@ -421,14 +367,8 @@
         <translation>&amp;Verifica el missatge..</translation>
     </message>
     <message>
-<<<<<<< HEAD
-        <location line="+430"/>
-        <source>Riecoin</source>
-        <translation>Riecoin</translation>
-=======
         <source>Bitcoin</source>
         <translation>Bitcoin</translation>
->>>>>>> e39a3f2c
     </message>
     <message>
         <source>Wallet</source>
@@ -455,23 +395,12 @@
         <translation>Xifrar les claus privades pertanyents al seu moneder</translation>
     </message>
     <message>
-<<<<<<< HEAD
-        <location line="+7"/>
-        <source>Sign messages with your Riecoin addresses to prove you own them</source>
-        <translation>Signa el missatges amb la seva adreça de Riecoin per provar que les poseeixes</translation>
-    </message>
-    <message>
-        <location line="+2"/>
-        <source>Verify messages to ensure they were signed with specified Riecoin addresses</source>
-        <translation>Verificar els missatges per assegurar-te que han estat signades amb una adreça Riecoin específica.</translation>
-=======
         <source>Sign messages with your Bitcoin addresses to prove you own them</source>
         <translation>Signa el missatges amb la seva adreça de Bitcoin per provar que les poseeixes</translation>
     </message>
     <message>
         <source>Verify messages to ensure they were signed with specified Bitcoin addresses</source>
         <translation>Verificar els missatges per assegurar-te que han estat signades amb una adreça Bitcoin específica.</translation>
->>>>>>> e39a3f2c
     </message>
     <message>
         <source>&amp;File</source>
@@ -494,21 +423,6 @@
         <translation>[testnet]</translation>
     </message>
     <message>
-<<<<<<< HEAD
-        <location line="-401"/>
-        <source>Riecoin Core</source>
-        <translation>Nucli de Riecoin</translation>
-    </message>
-    <message>
-        <location line="+163"/>
-        <source>Request payments (generates QR codes and riecoin: URIs)</source>
-        <translation type="unfinished"/>
-    </message>
-    <message>
-        <location line="+29"/>
-        <location line="+2"/>
-        <source>&amp;About Riecoin Core</source>
-=======
         <source>Bitcoin Core</source>
         <translation>Nucli de Bitcoin</translation>
     </message>
@@ -518,7 +432,6 @@
     </message>
     <message>
         <source>&amp;About Bitcoin Core</source>
->>>>>>> e39a3f2c
         <translation type="unfinished"/>
     </message>
     <message>
@@ -530,12 +443,7 @@
         <translation type="unfinished"/>
     </message>
     <message>
-<<<<<<< HEAD
-        <location line="+3"/>
-        <source>Open a riecoin: URI or payment request</source>
-=======
         <source>Open a bitcoin: URI or payment request</source>
->>>>>>> e39a3f2c
         <translation type="unfinished"/>
     </message>
     <message>
@@ -543,22 +451,6 @@
         <translation type="unfinished"/>
     </message>
     <message>
-<<<<<<< HEAD
-        <location line="+1"/>
-        <source>Show the Riecoin Core help message to get a list with possible Riecoin command-line options</source>
-        <translation type="unfinished"/>
-    </message>
-    <message>
-        <location line="+159"/>
-        <location line="+5"/>
-        <source>Riecoin client</source>
-        <translation>Client Riecoin</translation>
-    </message>
-    <message numerus="yes">
-        <location line="+142"/>
-        <source>%n active connection(s) to Riecoin network</source>
-        <translation><numerusform>%n connexió activa a la xarxa Riecoin</numerusform><numerusform>%n connexions actives a la xarxa Riecoin</numerusform></translation>
-=======
         <source>Show the Bitcoin Core help message to get a list with possible Bitcoin command-line options</source>
         <translation type="unfinished"/>
     </message>
@@ -569,7 +461,6 @@
     <message numerus="yes">
         <source>%n active connection(s) to Bitcoin network</source>
         <translation><numerusform>%n connexió activa a la xarxa Bitcoin</numerusform><numerusform>%n connexions actives a la xarxa Bitcoin</numerusform></translation>
->>>>>>> e39a3f2c
     </message>
     <message>
         <source>No block source available...</source>
@@ -660,14 +551,8 @@
         <translation>El moneder està &lt;b&gt;encriptat&lt;/b&gt; i actualment &lt;b&gt;bloquejat&lt;/b&gt;</translation>
     </message>
     <message>
-<<<<<<< HEAD
-        <location filename="../riecoin.cpp" line="+438"/>
-        <source>A fatal error occurred. Riecoin can no longer continue safely and will quit.</source>
-        <translation>Ha tingut lloc un error fatal. Riecoin no pot continuar executant-se de manera segura i es tancará.</translation>
-=======
         <source>A fatal error occurred. Bitcoin can no longer continue safely and will quit.</source>
         <translation>Ha tingut lloc un error fatal. Bitcoin no pot continuar executant-se de manera segura i es tancará.</translation>
->>>>>>> e39a3f2c
     </message>
 </context>
 <context>
@@ -951,14 +836,8 @@
         <translation>L&apos;adreça introduïda &quot;%1&quot; ja és present a la llibreta d&apos;adreces.</translation>
     </message>
     <message>
-<<<<<<< HEAD
-        <location line="-5"/>
-        <source>The entered address &quot;%1&quot; is not a valid Riecoin address.</source>
-        <translation>L&apos;adreça introduida &quot;%1&quot; no és una adreça Riecoin valida.</translation>
-=======
         <source>The entered address &quot;%1&quot; is not a valid Bitcoin address.</source>
         <translation>L&apos;adreça introduida &quot;%1&quot; no és una adreça Bitcoin valida.</translation>
->>>>>>> e39a3f2c
     </message>
     <message>
         <source>Could not unlock wallet.</source>
@@ -995,23 +874,12 @@
 <context>
     <name>HelpMessageDialog</name>
     <message>
-<<<<<<< HEAD
-        <location filename="../forms/helpmessagedialog.ui" line="+19"/>
-        <source>Riecoin Core - Command-line options</source>
-        <translation type="unfinished"/>
-    </message>
-    <message>
-        <location filename="../utilitydialog.cpp" line="+38"/>
-        <source>Riecoin Core</source>
-        <translation>Nucli de Riecoin</translation>
-=======
         <source>Bitcoin Core - Command-line options</source>
         <translation type="unfinished"/>
     </message>
     <message>
         <source>Bitcoin Core</source>
         <translation>Nucli de Bitcoin</translation>
->>>>>>> e39a3f2c
     </message>
     <message>
         <source>version</source>
@@ -1057,20 +925,6 @@
         <translation>Benvingut</translation>
     </message>
     <message>
-<<<<<<< HEAD
-        <location line="+9"/>
-        <source>Welcome to Riecoin Core.</source>
-        <translation>Benvingut a Riecoin Core.</translation>
-    </message>
-    <message>
-        <location line="+26"/>
-        <source>As this is the first time the program is launched, you can choose where Riecoin Core will store its data.</source>
-        <translation type="unfinished"/>
-    </message>
-    <message>
-        <location line="+10"/>
-        <source>Riecoin Core will download and store a copy of the Riecoin block chain. At least %1GB of data will be stored in this directory, and it will grow over time. The wallet will also be stored in this directory.</source>
-=======
         <source>Welcome to Bitcoin Core.</source>
         <translation>Benvingut a Bitcoin Core.</translation>
     </message>
@@ -1080,7 +934,6 @@
     </message>
     <message>
         <source>Bitcoin Core will download and store a copy of the Bitcoin block chain. At least %1GB of data will be stored in this directory, and it will grow over time. The wallet will also be stored in this directory.</source>
->>>>>>> e39a3f2c
         <translation type="unfinished"/>
     </message>
     <message>
@@ -1092,14 +945,8 @@
         <translation type="unfinished"/>
     </message>
     <message>
-<<<<<<< HEAD
-        <location filename="../intro.cpp" line="+85"/>
-        <source>Riecoin</source>
-        <translation>Riecoin</translation>
-=======
         <source>Bitcoin</source>
         <translation>Bitcoin</translation>
->>>>>>> e39a3f2c
     </message>
     <message>
         <source>Error: Specified data directory &quot;%1&quot; can not be created.</source>
@@ -1160,23 +1007,12 @@
         <translation>Pagar &amp;comisió de transacció</translation>
     </message>
     <message>
-<<<<<<< HEAD
-        <location line="+31"/>
-        <source>Automatically start Riecoin after logging in to the system.</source>
-        <translation>Iniciar automàticament Riecoin després de l&apos;inici de sessió del sistema.</translation>
-    </message>
-    <message>
-        <location line="+3"/>
-        <source>&amp;Start Riecoin on system login</source>
-        <translation>&amp;Iniciar Riecoin al inici de sessió del sistema.</translation>
-=======
         <source>Automatically start Bitcoin after logging in to the system.</source>
         <translation>Iniciar automàticament Bitcoin després de l&apos;inici de sessió del sistema.</translation>
     </message>
     <message>
         <source>&amp;Start Bitcoin on system login</source>
         <translation>&amp;Iniciar Bitcoin al inici de sessió del sistema.</translation>
->>>>>>> e39a3f2c
     </message>
     <message>
         <source>Size of &amp;database cache</source>
@@ -1191,17 +1027,7 @@
         <translation type="unfinished"/>
     </message>
     <message>
-<<<<<<< HEAD
-        <location line="+13"/>
-        <source>Set the number of script verification threads (up to 16, 0 = auto, &lt;0 = leave that many cores free, default: 0)</source>
-        <translation type="unfinished"/>
-    </message>
-    <message>
-        <location line="+58"/>
-        <source>Connect to the Riecoin network through a SOCKS proxy.</source>
-=======
         <source>Connect to the Bitcoin network through a SOCKS proxy.</source>
->>>>>>> e39a3f2c
         <translation type="unfinished"/>
     </message>
     <message>
@@ -1237,11 +1063,6 @@
         <translation>&amp;Xarxa</translation>
     </message>
     <message>
-<<<<<<< HEAD
-        <location line="+6"/>
-        <source>Automatically open the Riecoin client port on the router. This only works when your router supports UPnP and it is enabled.</source>
-        <translation>Obrir el port del client de Riecoin al router de forma automàtica. Això només funciona quan el teu router implementa UPnP i l&apos;opció està activada.</translation>
-=======
         <source>(0 = auto, &lt;0 = leave that many cores free)</source>
         <translation type="unfinished"/>
     </message>
@@ -1268,7 +1089,6 @@
     <message>
         <source>Automatically open the Bitcoin client port on the router. This only works when your router supports UPnP and it is enabled.</source>
         <translation>Obrir el port del client de Bitcoin al router de forma automàtica. Això només funciona quan el teu router implementa UPnP i l&apos;opció està activada.</translation>
->>>>>>> e39a3f2c
     </message>
     <message>
         <source>Map port using &amp;UPnP</source>
@@ -1323,14 +1143,8 @@
         <translation>Llenguatge de la Interfície d&apos;Usuari:</translation>
     </message>
     <message>
-<<<<<<< HEAD
-        <location line="+13"/>
-        <source>The user interface language can be set here. This setting will take effect after restarting Riecoin.</source>
-        <translation>Aquí pots definir el llenguatge de l&apos;aplicatiu. Aquesta configuració tindrà efecte un cop es reiniciï Riecoin.</translation>
-=======
         <source>The user interface language can be set here. This setting will take effect after restarting Bitcoin.</source>
         <translation>Aquí pots definir el llenguatge de l&apos;aplicatiu. Aquesta configuració tindrà efecte un cop es reiniciï Bitcoin.</translation>
->>>>>>> e39a3f2c
     </message>
     <message>
         <source>&amp;Unit to show amounts in:</source>
@@ -1341,14 +1155,8 @@
         <translation>Sel·lecciona la unitat de subdivisió per defecte per mostrar en la interficie quan s&apos;envien monedes.</translation>
     </message>
     <message>
-<<<<<<< HEAD
-        <location line="+9"/>
-        <source>Whether to show Riecoin addresses in the transaction list or not.</source>
-        <translation>Mostrar adreces Riecoin als llistats de transaccions o no.</translation>
-=======
         <source>Whether to show Bitcoin addresses in the transaction list or not.</source>
         <translation>Mostrar adreces Bitcoin als llistats de transaccions o no.</translation>
->>>>>>> e39a3f2c
     </message>
     <message>
         <source>&amp;Display addresses in transaction list</source>
@@ -1402,15 +1210,8 @@
         <translation>Formulari</translation>
     </message>
     <message>
-<<<<<<< HEAD
-        <location line="+50"/>
-        <location line="+231"/>
-        <source>The displayed information may be out of date. Your wallet automatically synchronizes with the Riecoin network after a connection is established, but this process has not completed yet.</source>
-        <translation>La informació mostrada pot no estar al día. El teu moneder es sincronitza automàticament amb la xarxa Riecoin un cop s&apos;ha establert connexió, però aquest proces no s&apos;ha completat encara.</translation>
-=======
         <source>The displayed information may be out of date. Your wallet automatically synchronizes with the Bitcoin network after a connection is established, but this process has not completed yet.</source>
         <translation>La informació mostrada pot no estar al día. El teu moneder es sincronitza automàticament amb la xarxa Bitcoin un cop s&apos;ha establert connexió, però aquest proces no s&apos;ha completat encara.</translation>
->>>>>>> e39a3f2c
     </message>
     <message>
         <source>Wallet</source>
@@ -1464,14 +1265,8 @@
         <translation>Manejant URI</translation>
     </message>
     <message>
-<<<<<<< HEAD
-        <location line="+1"/>
-        <source>URI can not be parsed! This can be caused by an invalid Riecoin address or malformed URI parameters.</source>
-        <translation>la URI no pot ser processada! Això es pot ser causat per una adreça Riecoin invalida o paràmetres URI malformats.</translation>
-=======
         <source>URI can not be parsed! This can be caused by an invalid Bitcoin address or malformed URI parameters.</source>
         <translation>la URI no pot ser processada! Això es pot ser causat per una adreça Bitcoin invalida o paràmetres URI malformats.</translation>
->>>>>>> e39a3f2c
     </message>
     <message>
         <source>Requested payment amount of %1 is too small (considered dust).</source>
@@ -1482,14 +1277,8 @@
         <translation>Error en la sol·licitud de pagament</translation>
     </message>
     <message>
-<<<<<<< HEAD
-        <location line="-353"/>
-        <source>Cannot start riecoin: click-to-pay handler</source>
-        <translation>No es pot iniciar riecoin: manejador clicla-per-pagar</translation>
-=======
         <source>Cannot start bitcoin: click-to-pay handler</source>
         <translation>No es pot iniciar bitcoin: manejador clicla-per-pagar</translation>
->>>>>>> e39a3f2c
     </message>
     <message>
         <source>Net manager warning</source>
@@ -1543,15 +1332,8 @@
 <context>
     <name>QObject</name>
     <message>
-<<<<<<< HEAD
-        <location filename="../riecoin.cpp" line="+71"/>
-        <location line="+11"/>
-        <source>Riecoin</source>
-        <translation>Riecoin</translation>
-=======
         <source>Bitcoin</source>
         <translation>Bitcoin</translation>
->>>>>>> e39a3f2c
     </message>
     <message>
         <source>Error: Specified data directory &quot;%1&quot; does not exist.</source>
@@ -1692,28 +1474,16 @@
         <translation>Dietàri de debug</translation>
     </message>
     <message>
-<<<<<<< HEAD
-        <location line="+7"/>
-        <source>Open the Riecoin debug log file from the current data directory. This can take a few seconds for large log files.</source>
-        <translation>Obrir el dietari de debug de Riecoin del directori de dades actual. Aixó pot trigar uns quants segons per a dietàris grossos.</translation>
-=======
         <source>Open the Bitcoin debug log file from the current data directory. This can take a few seconds for large log files.</source>
         <translation>Obrir el dietari de debug de Bitcoin del directori de dades actual. Aixó pot trigar uns quants segons per a dietàris grossos.</translation>
->>>>>>> e39a3f2c
     </message>
     <message>
         <source>Clear console</source>
         <translation>Netejar consola</translation>
     </message>
     <message>
-<<<<<<< HEAD
-        <location filename="../rpcconsole.cpp" line="-30"/>
-        <source>Welcome to the Riecoin RPC console.</source>
-        <translation>Benvingut a la consola RPC de Riecoin</translation>
-=======
         <source>Welcome to the Bitcoin RPC console.</source>
         <translation>Benvingut a la consola RPC de Bitcoin</translation>
->>>>>>> e39a3f2c
     </message>
     <message>
         <source>Use up and down arrows to navigate history, and &lt;b&gt;Ctrl-L&lt;/b&gt; to clear screen.</source>
@@ -1779,12 +1549,7 @@
         <translation type="unfinished"/>
     </message>
     <message>
-<<<<<<< HEAD
-        <location line="+7"/>
-        <source>An optional message to attach to the payment request, which will be displayed when the request is opened. Note: The message will not be sent with the payment over the Riecoin network.</source>
-=======
         <source>An optional label to associate with the new receiving address.</source>
->>>>>>> e39a3f2c
         <translation type="unfinished"/>
     </message>
     <message>
@@ -2025,15 +1790,6 @@
         <translation type="unfinished"/>
     </message>
     <message>
-<<<<<<< HEAD
-        <location line="-136"/>
-        <source>Enter a Riecoin address (e.g. 1NS17iag9jJgTHD1VXjvLCEnZuQ3rJDE9L)</source>
-        <translation>Introdueixi una adreça de Riecoin (per exemple 1NS17iag9jJgTHD1VXjvLCEnZuQ3rJDE9L)</translation>
-    </message>
-    <message>
-        <location line="+15"/>
-=======
->>>>>>> e39a3f2c
         <source>Copy quantity</source>
         <translation type="unfinished"/>
     </message>
@@ -2102,12 +1858,7 @@
         <translation type="unfinished"/>
     </message>
     <message>
-<<<<<<< HEAD
-        <location line="+112"/>
-        <source>Warning: Invalid Riecoin address</source>
-=======
         <source>Warning: Invalid Bitcoin address</source>
->>>>>>> e39a3f2c
         <translation type="unfinished"/>
     </message>
     <message>
@@ -2186,12 +1937,7 @@
         <translation>Missatge:</translation>
     </message>
     <message>
-<<<<<<< HEAD
-        <location line="+10"/>
-        <source>A message that was attached to the Riecoin URI which will be stored with the transaction for your reference. Note: This message will not be sent over the Riecoin network.</source>
-=======
         <source>This is a verified payment request.</source>
->>>>>>> e39a3f2c
         <translation type="unfinished"/>
     </message>
     <message>
@@ -2214,24 +1960,11 @@
         <source>Memo:</source>
         <translation type="unfinished"/>
     </message>
-<<<<<<< HEAD
-    <message>
-        <location filename="../sendcoinsentry.cpp" line="+1"/>
-        <source>Enter a Riecoin address (e.g. 1NS17iag9jJgTHD1VXjvLCEnZuQ3rJDE9L)</source>
-        <translation>Introdueixi una adreça de Riecoin (per exemple 1NS17iag9jJgTHD1VXjvLCEnZuQ3rJDE9L)</translation>
-    </message>
-=======
->>>>>>> e39a3f2c
 </context>
 <context>
     <name>ShutdownWindow</name>
     <message>
-<<<<<<< HEAD
-        <location filename="../utilitydialog.cpp" line="+48"/>
-        <source>Riecoin Core is shutting down...</source>
-=======
         <source>Bitcoin Core is shutting down...</source>
->>>>>>> e39a3f2c
         <translation type="unfinished"/>
     </message>
     <message>
@@ -2286,14 +2019,8 @@
         <translation>Copiar la signatura actual al porta-retalls del sistema</translation>
     </message>
     <message>
-<<<<<<< HEAD
-        <location line="+21"/>
-        <source>Sign the message to prove you own this Riecoin address</source>
-        <translation>Signa el missatge per provar que ets propietari d&apos;aquesta adreça Riecoin</translation>
-=======
         <source>Sign the message to prove you own this Bitcoin address</source>
         <translation>Signa el missatge per provar que ets propietari d&apos;aquesta adreça Bitcoin</translation>
->>>>>>> e39a3f2c
     </message>
     <message>
         <source>Sign &amp;Message</source>
@@ -2320,14 +2047,8 @@
         <translation>La adreça amb el que el missatge va ser signat (per exemple 1NS17iag9jJgTHD1VXjvLCEnZuQ3rJDE9L)</translation>
     </message>
     <message>
-<<<<<<< HEAD
-        <location line="+40"/>
-        <source>Verify the message to ensure it was signed with the specified Riecoin address</source>
-        <translation>Verificar el missatge per assegurar-se que ha estat signat amb una adreça Riecoin específica</translation>
-=======
         <source>Verify the message to ensure it was signed with the specified Bitcoin address</source>
         <translation>Verificar el missatge per assegurar-se que ha estat signat amb una adreça Bitcoin específica</translation>
->>>>>>> e39a3f2c
     </message>
     <message>
         <source>Verify &amp;Message</source>
@@ -2338,31 +2059,14 @@
         <translation>Neteja tots els camps de verificació de missatge</translation>
     </message>
     <message>
-<<<<<<< HEAD
-        <location filename="../signverifymessagedialog.cpp" line="+29"/>
-        <location line="+3"/>
-        <source>Enter a Riecoin address (e.g. 1NS17iag9jJgTHD1VXjvLCEnZuQ3rJDE9L)</source>
-        <translation>Introdueixi una adreça de Riecoin (per exemple 1NS17iag9jJgTHD1VXjvLCEnZuQ3rJDE9L)</translation>
-=======
         <source>Enter a Bitcoin address (e.g. 1NS17iag9jJgTHD1VXjvLCEnZuQ3rJDE9L)</source>
         <translation>Introdueixi una adreça de Bitcoin (per exemple 1NS17iag9jJgTHD1VXjvLCEnZuQ3rJDE9L)</translation>
->>>>>>> e39a3f2c
     </message>
     <message>
         <source>Click &quot;Sign Message&quot; to generate signature</source>
         <translation>Clica &quot;Signar Missatge&quot; per a generar una signatura</translation>
     </message>
     <message>
-<<<<<<< HEAD
-        <location line="+3"/>
-        <source>Enter Riecoin signature</source>
-        <translation>Introduïr una clau Riecoin</translation>
-    </message>
-    <message>
-        <location line="+84"/>
-        <location line="+81"/>
-=======
->>>>>>> e39a3f2c
         <source>The entered address is invalid.</source>
         <translation>L&apos;adreça intoduïda és invàlida.</translation>
     </message>
@@ -2414,21 +2118,11 @@
 <context>
     <name>SplashScreen</name>
     <message>
-<<<<<<< HEAD
-        <location filename="../splashscreen.cpp" line="+28"/>
-        <source>Riecoin Core</source>
-        <translation>Nucli de Riecoin</translation>
-    </message>
-    <message>
-        <location line="+2"/>
-        <source>The Riecoin Core developers</source>
-=======
         <source>Bitcoin Core</source>
         <translation>Nucli de Bitcoin</translation>
     </message>
     <message>
         <source>The Bitcoin Core developers</source>
->>>>>>> e39a3f2c
         <translation type="unfinished"/>
     </message>
     <message>
@@ -2907,23 +2601,12 @@
         <translation>Opcions:</translation>
     </message>
     <message>
-<<<<<<< HEAD
-        <location line="+22"/>
-        <source>Specify configuration file (default: riecoin.conf)</source>
-        <translation>Especificat arxiu de configuració (per defecte: riecoin.conf)</translation>
-    </message>
-    <message>
-        <location line="+3"/>
-        <source>Specify pid file (default: riecoind.pid)</source>
-        <translation>Especificar arxiu pid (per defecte: riecoind.pid)</translation>
-=======
         <source>Specify configuration file (default: bitcoin.conf)</source>
         <translation>Especificat arxiu de configuració (per defecte: bitcoin.conf)</translation>
     </message>
     <message>
         <source>Specify pid file (default: bitcoind.pid)</source>
         <translation>Especificar arxiu pid (per defecte: bitcoind.pid)</translation>
->>>>>>> e39a3f2c
     </message>
     <message>
         <source>Specify data directory</source>
@@ -3008,14 +2691,8 @@
         <translation>Vincular a una adreça específica i sempre escoltar-hi. Utilitza la notació [host]:port per IPv6</translation>
     </message>
     <message>
-<<<<<<< HEAD
-        <location line="+3"/>
-        <source>Cannot obtain a lock on data directory %s. Riecoin is probably already running.</source>
-        <translation>No es pot bloquejar el directori de dades %s. Probablement Riecoin ja estigui en execució.</translation>
-=======
         <source>Continuously rate-limit free transactions to &lt;n&gt;*1000 bytes per minute (default:15)</source>
         <translation type="unfinished"/>
->>>>>>> e39a3f2c
     </message>
     <message>
         <source>Enter regression test mode, which uses a special chain in which blocks can be solved instantly. This is intended for regression testing tools and app development.</source>
@@ -3082,14 +2759,8 @@
         <translation>Advertència: el -paytxfee és molt elevat! Aquesta és la comissió de transacció que pagaràs quan enviis una transacció.</translation>
     </message>
     <message>
-<<<<<<< HEAD
-        <location line="+3"/>
-        <source>Warning: Please check that your computer&apos;s date and time are correct! If your clock is wrong Riecoin will not work properly.</source>
-        <translation>Advertència: Si us plau comprovi que la data i hora del seu computador siguin correctes! Si el seu rellotge està mal configurat, Riecoin no funcionará de manera apropiada.</translation>
-=======
         <source>Warning: Please check that your computer&apos;s date and time are correct! If your clock is wrong Bitcoin will not work properly.</source>
         <translation>Advertència: Si us plau comprovi que la data i hora del seu computador siguin correctes! Si el seu rellotge està mal configurat, Bitcoin no funcionará de manera apropiada.</translation>
->>>>>>> e39a3f2c
     </message>
     <message>
         <source>Warning: The network does not appear to fully agree! Some miners appear to be experiencing issues.</source>
@@ -3124,24 +2795,10 @@
         <translation>Intentar recuperar les claus privades d&apos;un arxiu wallet.dat corrupte</translation>
     </message>
     <message>
-<<<<<<< HEAD
-        <location line="+1"/>
-        <source>Riecoin Core Daemon</source>
-        <translation type="unfinished"/>
-    </message>
-    <message>
-        <location line="+1"/>
-        <source>Riecoin RPC client version</source>
-        <translation>Versió RPC del client Riecoin</translation>
-    </message>
-    <message>
-        <location line="+1"/>
-=======
         <source>Bitcoin Core Daemon</source>
         <translation type="unfinished"/>
     </message>
     <message>
->>>>>>> e39a3f2c
         <source>Block creation options:</source>
         <translation>Opcions de la creació de blocs:</translation>
     </message>
@@ -3322,14 +2979,8 @@
         <translation type="unfinished"/>
     </message>
     <message>
-<<<<<<< HEAD
-        <location line="+1"/>
-        <source>Send command to Riecoin server</source>
-        <translation>Enviar comandament al servidor de Riecoin</translation>
-=======
         <source>Set database cache size in megabytes (%d to %d, default: %d)</source>
         <translation type="unfinished"/>
->>>>>>> e39a3f2c
     </message>
     <message>
         <source>Set maximum block size in bytes (default: %d)</source>
@@ -3344,26 +2995,15 @@
         <translation>Especifica un arxiu de moneder (dintre del directori de les dades)</translation>
     </message>
     <message>
-<<<<<<< HEAD
-        <location line="+2"/>
-        <source>Start Riecoin server</source>
-        <translation>Arranca el servidor de Riecoin</translation>
-=======
         <source>Spend unconfirmed change when sending transactions (default: 1)</source>
         <translation type="unfinished"/>
->>>>>>> e39a3f2c
     </message>
     <message>
         <source>This is intended for regression testing tools and app development.</source>
         <translation type="unfinished"/>
     </message>
     <message>
-<<<<<<< HEAD
-        <location line="+10"/>
-        <source>Usage (deprecated, use riecoin-cli):</source>
-=======
         <source>Usage (deprecated, use bitcoin-cli):</source>
->>>>>>> e39a3f2c
         <translation type="unfinished"/>
     </message>
     <message>
@@ -3455,11 +3095,6 @@
         <translation>Només connectar als nodes de la xarxa &lt;net&gt; (IPv4, IPv6 o Tor)</translation>
     </message>
     <message>
-<<<<<<< HEAD
-        <location line="+9"/>
-        <source>SSL options: (see the Riecoin Wiki for SSL setup instructions)</source>
-        <translation>Opcions SSL: (veure la Wiki de Riecoin per a instruccions de configuració SSL)</translation>
-=======
         <source>Print block on startup, if found in block index</source>
         <translation type="unfinished"/>
     </message>
@@ -3490,7 +3125,6 @@
     <message>
         <source>SSL options: (see the Bitcoin Wiki for SSL setup instructions)</source>
         <translation>Opcions SSL: (veure la Wiki de Bitcoin per a instruccions de configuració SSL)</translation>
->>>>>>> e39a3f2c
     </message>
     <message>
         <source>Send command to Bitcoin Core</source>
@@ -3645,23 +3279,12 @@
         <translation>Error carregant wallet.dat: Moneder corrupte</translation>
     </message>
     <message>
-<<<<<<< HEAD
-        <location line="+1"/>
-        <source>Error loading wallet.dat: Wallet requires newer version of Riecoin</source>
-        <translation>Error carregant wallet.dat: El moneder requereix una versió de Riecoin més moderna</translation>
-    </message>
-    <message>
-        <location line="+98"/>
-        <source>Wallet needed to be rewritten: restart Riecoin to complete</source>
-        <translation>El moneder necesita ser re-escrit: re-inicia Riecoin per a completar la tasca</translation>
-=======
         <source>Error loading wallet.dat: Wallet requires newer version of Bitcoin</source>
         <translation>Error carregant wallet.dat: El moneder requereix una versió de Bitcoin més moderna</translation>
     </message>
     <message>
         <source>Wallet needed to be rewritten: restart Bitcoin to complete</source>
         <translation>El moneder necesita ser re-escrit: re-inicia Bitcoin per a completar la tasca</translation>
->>>>>>> e39a3f2c
     </message>
     <message>
         <source>Error loading wallet.dat</source>
@@ -3708,15 +3331,6 @@
         <translation>Afegir un node per a connectar&apos;s-hi i intentar mantenir la connexió oberta</translation>
     </message>
     <message>
-<<<<<<< HEAD
-        <location line="-32"/>
-        <source>Unable to bind to %s on this computer. Riecoin is probably already running.</source>
-        <translation>Impossible d&apos;unir %s en aquest ordinador. Probablement Riecoin ja estigui en execució.</translation>
-    </message>
-    <message>
-        <location line="+95"/>
-=======
->>>>>>> e39a3f2c
         <source>Loading wallet...</source>
         <translation>Carregant moneder...</translation>
     </message>
