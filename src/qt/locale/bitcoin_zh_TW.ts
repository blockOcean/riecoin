<?xml version="1.0" ?><!DOCTYPE TS><TS language="zh_TW" version="2.1">
<context>
    <name>AboutDialog</name>
    <message>
<<<<<<< HEAD
        <location filename="../forms/aboutdialog.ui" line="+14"/>
        <source>About Riecoin Core</source>
        <translation>關於黎曼幣核心</translation>
    </message>
    <message>
        <location line="+39"/>
        <source>&lt;b&gt;Riecoin Core&lt;/b&gt; version</source>
        <translation>&lt;b&gt;黎曼幣核心&lt;/b&gt;版本</translation>
=======
        <source>About Bitcoin Core</source>
        <translation>關於位元幣核心</translation>
    </message>
    <message>
        <source>&lt;b&gt;Bitcoin Core&lt;/b&gt; version</source>
        <translation>&lt;b&gt;位元幣核心&lt;/b&gt; 版本</translation>
>>>>>>> e39a3f2c
    </message>
    <message>
        <source>
This is experimental software.

Distributed under the MIT/X11 software license, see the accompanying file COPYING or http://www.opensource.org/licenses/mit-license.php.

This product includes software developed by the OpenSSL Project for use in the OpenSSL Toolkit (http://www.openssl.org/) and cryptographic software written by Eric Young (eay@cryptsoft.com) and UPnP software written by Thomas Bernard.</source>
        <translation>
黎曼幣，原名是 Riecoin, 又叫做比特幣。

這是一套實驗性的軟體。

這套軟體是依據 MIT/X11 軟體授權條款散布，詳情請見附帶的 COPYING 檔案，或是以下網站: http://www.opensource.org/licenses/mit-license.php.

此產品也包含了由 OpenSSL Project 所開發的 OpenSSL Toolkit (http://www.openssl.org/) 軟體，和由 Eric Young (eay@cryptsoft.com) 撰寫的加解密軟體，以及由 Thomas Bernard 所撰寫的 UPnP 軟體。</translation>
    </message>
    <message>
        <source>Copyright</source>
        <translation>版權</translation>
    </message>
    <message>
<<<<<<< HEAD
        <location line="+0"/>
        <source>The Riecoin Core developers</source>
        <translation>黎曼幣核心開發人員</translation>
=======
        <source>The Bitcoin Core developers</source>
        <translation>位元幣核心開發人員</translation>
>>>>>>> e39a3f2c
    </message>
    <message>
        <source>(%1-bit)</source>
        <translation>(%1 位元)</translation>
    </message>
</context>
<context>
    <name>AddressBookPage</name>
    <message>
        <source>Double-click to edit address or label</source>
        <translation>按兩下來編輯位址或標記</translation>
    </message>
    <message>
        <source>Create a new address</source>
        <translation>製造新的位址</translation>
    </message>
    <message>
        <source>&amp;New</source>
        <translation>新增</translation>
    </message>
    <message>
        <source>Copy the currently selected address to the system clipboard</source>
        <translation>複製目前選擇的位址到系統剪貼簿</translation>
    </message>
    <message>
        <source>&amp;Copy</source>
        <translation>複製</translation>
    </message>
    <message>
        <source>C&amp;lose</source>
        <translation>關閉</translation>
    </message>
    <message>
        <source>&amp;Copy Address</source>
        <translation>複製位址</translation>
    </message>
    <message>
        <source>Delete the currently selected address from the list</source>
        <translation>把目前選擇的位址從列表中刪掉</translation>
    </message>
    <message>
        <source>Export the data in the current tab to a file</source>
        <translation>把目前分頁的資料匯出存成檔案</translation>
    </message>
    <message>
        <source>&amp;Export</source>
        <translation>匯出</translation>
    </message>
    <message>
        <source>&amp;Delete</source>
        <translation>刪掉</translation>
    </message>
    <message>
        <source>Choose the address to send coins to</source>
        <translation>選擇要付錢過去的位址</translation>
    </message>
    <message>
        <source>Choose the address to receive coins with</source>
        <translation>選擇要收錢進來的位址</translation>
    </message>
    <message>
        <source>C&amp;hoose</source>
        <translation>選取</translation>
    </message>
    <message>
        <source>Sending addresses</source>
        <translation>付款位址</translation>
    </message>
    <message>
        <source>Receiving addresses</source>
        <translation>收款位址</translation>
    </message>
    <message>
<<<<<<< HEAD
        <location line="+7"/>
        <source>These are your Riecoin addresses for sending payments. Always check the amount and the receiving address before sending coins.</source>
        <translation>這些是你要付款過去的黎曼幣位址。在付錢之前，務必要檢查金額和收款位址是否正確。</translation>
    </message>
    <message>
        <location line="+4"/>
        <source>These are your Riecoin addresses for receiving payments. It is recommended to use a new receiving address for each transaction.</source>
        <translation>這些是你用來收款的黎曼幣位址。建議在每次交易時，都使用一個新的收款位址。</translation>
=======
        <source>These are your Bitcoin addresses for sending payments. Always check the amount and the receiving address before sending coins.</source>
        <translation>這些是你要付款過去的位元幣位址。在付錢之前，務必要檢查金額和收款位址是否正確。</translation>
    </message>
    <message>
        <source>These are your Bitcoin addresses for receiving payments. It is recommended to use a new receiving address for each transaction.</source>
        <translation>這些是你用來收款的位元幣位址。建議在每次交易時，都使用一個新的收款位址。</translation>
>>>>>>> e39a3f2c
    </message>
    <message>
        <source>Copy &amp;Label</source>
        <translation>複製標記</translation>
    </message>
    <message>
        <source>&amp;Edit</source>
        <translation>編輯</translation>
    </message>
    <message>
        <source>Export Address List</source>
        <translation>匯出位址清單</translation>
    </message>
    <message>
        <source>Comma separated file (*.csv)</source>
        <translation>逗號分隔資料檔(*.csv)</translation>
    </message>
    <message>
        <source>Exporting Failed</source>
        <translation>匯出失敗</translation>
    </message>
    <message>
        <source>There was an error trying to save the address list to %1.</source>
        <translation>儲存位址列表到 %1 時發生錯誤。</translation>
    </message>
</context>
<context>
    <name>AddressTableModel</name>
    <message>
        <source>Label</source>
        <translation>標記</translation>
    </message>
    <message>
        <source>Address</source>
        <translation>位址</translation>
    </message>
    <message>
        <source>(no label)</source>
        <translation>(無標記)</translation>
    </message>
</context>
<context>
    <name>AskPassphraseDialog</name>
    <message>
        <source>Passphrase Dialog</source>
        <translation>密碼對話視窗</translation>
    </message>
    <message>
        <source>Enter passphrase</source>
        <translation>請輸入密碼</translation>
    </message>
    <message>
        <source>New passphrase</source>
        <translation>新密碼</translation>
    </message>
    <message>
        <source>Repeat new passphrase</source>
        <translation>重複新密碼</translation>
    </message>
    <message>
        <source>Enter the new passphrase to the wallet.&lt;br/&gt;Please use a passphrase of &lt;b&gt;10 or more random characters&lt;/b&gt;, or &lt;b&gt;eight or more words&lt;/b&gt;.</source>
        <translation>請輸入錢包的新密碼。&lt;br/&gt;建議用&lt;b&gt;10 個以上的任意字元&lt;/b&gt;，或是&lt;b&gt;8 個以上的單字&lt;/b&gt;。</translation>
    </message>
    <message>
        <source>Encrypt wallet</source>
        <translation>加密錢包</translation>
    </message>
    <message>
        <source>This operation needs your wallet passphrase to unlock the wallet.</source>
        <translation>這個動作需要你的錢包密碼來解鎖錢包。</translation>
    </message>
    <message>
        <source>Unlock wallet</source>
        <translation>解鎖錢包</translation>
    </message>
    <message>
        <source>This operation needs your wallet passphrase to decrypt the wallet.</source>
        <translation>這個動作需要你的錢包密碼來把錢包解密。</translation>
    </message>
    <message>
        <source>Decrypt wallet</source>
        <translation>解密錢包</translation>
    </message>
    <message>
        <source>Change passphrase</source>
        <translation>改變密碼</translation>
    </message>
    <message>
        <source>Enter the old and new passphrase to the wallet.</source>
        <translation>請輸入錢包的舊密碼及新密碼。</translation>
    </message>
    <message>
        <source>Confirm wallet encryption</source>
        <translation>確認錢包加密</translation>
    </message>
    <message>
<<<<<<< HEAD
        <location line="+1"/>
        <source>Warning: If you encrypt your wallet and lose your passphrase, you will &lt;b&gt;LOSE ALL OF YOUR RIECOINSS&lt;/b&gt;!</source>
        <translation>警告: 如果把錢包加密後又忘記密碼，你就會從此&lt;b&gt;失去其中所有的黎曼幣了&lt;/b&gt;！</translation>
=======
        <source>Warning: If you encrypt your wallet and lose your passphrase, you will &lt;b&gt;LOSE ALL OF YOUR BITCOINS&lt;/b&gt;!</source>
        <translation>警告: 如果把錢包加密後又忘記密碼，你就會從此&lt;b&gt;失去其中所有的位元幣了&lt;/b&gt;！</translation>
>>>>>>> e39a3f2c
    </message>
    <message>
        <source>Are you sure you wish to encrypt your wallet?</source>
        <translation>你確定要把錢包加密嗎？</translation>
    </message>
    <message>
        <source>IMPORTANT: Any previous backups you have made of your wallet file should be replaced with the newly generated, encrypted wallet file. For security reasons, previous backups of the unencrypted wallet file will become useless as soon as you start using the new, encrypted wallet.</source>
        <translation>重要: 請改用新產生有加密的錢包檔，來取代舊錢包檔的備份。為了安全性的理由，當你開始使用新的有加密的錢包後，舊錢包檔的備份就不能再使用了。</translation>
    </message>
    <message>
        <source>Warning: The Caps Lock key is on!</source>
        <translation>警告: 大寫字母鎖定作用中！</translation>
    </message>
    <message>
        <source>Wallet encrypted</source>
        <translation>錢包已加密</translation>
    </message>
    <message>
<<<<<<< HEAD
        <location line="-56"/>
        <source>Riecoin will close now to finish the encryption process. Remember that encrypting your wallet cannot fully protect your riecoins from being stolen by malware infecting your computer.</source>
        <translation>黎曼幣軟體現在要關閉，好完成加密程序。請注意，加密錢包不能完全防止入侵你的電腦的惡意程式偷取黎曼幣。</translation>
=======
        <source>Bitcoin will close now to finish the encryption process. Remember that encrypting your wallet cannot fully protect your bitcoins from being stolen by malware infecting your computer.</source>
        <translation>位元幣軟體現在要關閉，好完成加密程序。請注意，加密錢包不能完全防止入侵你的電腦的惡意程式偷取位元幣。</translation>
>>>>>>> e39a3f2c
    </message>
    <message>
        <source>Wallet encryption failed</source>
        <translation>錢包加密失敗</translation>
    </message>
    <message>
        <source>Wallet encryption failed due to an internal error. Your wallet was not encrypted.</source>
        <translation>因為內部錯誤導致錢包加密失敗。你的錢包還是沒加密。</translation>
    </message>
    <message>
        <source>The supplied passphrases do not match.</source>
        <translation>提供的密碼不一樣。</translation>
    </message>
    <message>
        <source>Wallet unlock failed</source>
        <translation>錢包解鎖失敗</translation>
    </message>
    <message>
        <source>The passphrase entered for the wallet decryption was incorrect.</source>
        <translation>輸入要用來解密錢包的密碼不對。</translation>
    </message>
    <message>
        <source>Wallet decryption failed</source>
        <translation>錢包解密失敗</translation>
    </message>
    <message>
        <source>Wallet passphrase was successfully changed.</source>
        <translation>錢包密碼改成功了。</translation>
    </message>
</context>
<context>
    <name>BitcoinGUI</name>
    <message>
        <source>Sign &amp;message...</source>
        <translation>簽署訊息...</translation>
    </message>
    <message>
        <source>Synchronizing with network...</source>
        <translation>正在跟網路進行同步...</translation>
    </message>
    <message>
        <source>&amp;Overview</source>
        <translation>總覽</translation>
    </message>
    <message>
        <source>Node</source>
        <translation>節點</translation>
    </message>
    <message>
        <source>Show general overview of wallet</source>
        <translation>顯示錢包一般總覽</translation>
    </message>
    <message>
        <source>&amp;Transactions</source>
        <translation>交易</translation>
    </message>
    <message>
        <source>Browse transaction history</source>
        <translation>瀏覽交易紀錄</translation>
    </message>
    <message>
        <source>E&amp;xit</source>
        <translation>結束</translation>
    </message>
    <message>
        <source>Quit application</source>
        <translation>結束應用程式</translation>
    </message>
    <message>
<<<<<<< HEAD
        <location line="+7"/>
        <source>Show information about Riecoin</source>
        <translation>顯示黎曼幣軟體相關資訊</translation>
=======
        <source>Show information about Bitcoin</source>
        <translation>顯示位元幣軟體相關資訊</translation>
>>>>>>> e39a3f2c
    </message>
    <message>
        <source>About &amp;Qt</source>
        <translation>關於 &amp;Qt</translation>
    </message>
    <message>
        <source>Show information about Qt</source>
        <translation>顯示 Qt 相關資訊</translation>
    </message>
    <message>
        <source>&amp;Options...</source>
        <translation>選項...</translation>
    </message>
    <message>
        <source>&amp;Encrypt Wallet...</source>
        <translation>加密錢包...</translation>
    </message>
    <message>
        <source>&amp;Backup Wallet...</source>
        <translation>備份錢包...</translation>
    </message>
    <message>
        <source>&amp;Change Passphrase...</source>
        <translation>改變密碼...</translation>
    </message>
    <message>
        <source>&amp;Sending addresses...</source>
        <translation>付款位址...</translation>
    </message>
    <message>
        <source>&amp;Receiving addresses...</source>
        <translation>收款位址...</translation>
    </message>
    <message>
        <source>Open &amp;URI...</source>
        <translation>開啓 URI...</translation>
    </message>
    <message>
        <source>Importing blocks from disk...</source>
        <translation>正在從磁碟匯入區塊資料...</translation>
    </message>
    <message>
        <source>Reindexing blocks on disk...</source>
        <translation>正在為磁碟裡的區塊重建索引...</translation>
    </message>
    <message>
<<<<<<< HEAD
        <location line="-405"/>
        <source>Send coins to a Riecoin address</source>
        <translation>付錢給一個黎曼幣位址</translation>
    </message>
    <message>
        <location line="+49"/>
        <source>Modify configuration options for Riecoin</source>
        <translation>修改黎曼幣軟體的設定選項</translation>
=======
        <source>Send coins to a Bitcoin address</source>
        <translation>付錢給一個位元幣位址</translation>
    </message>
    <message>
        <source>Modify configuration options for Bitcoin</source>
        <translation>修改位元幣軟體的設定選項</translation>
>>>>>>> e39a3f2c
    </message>
    <message>
        <source>Backup wallet to another location</source>
        <translation>把錢包備份到其它地方</translation>
    </message>
    <message>
        <source>Change the passphrase used for wallet encryption</source>
        <translation>改變錢包加密用的密碼</translation>
    </message>
    <message>
        <source>&amp;Debug window</source>
        <translation>除錯視窗</translation>
    </message>
    <message>
        <source>Open debugging and diagnostic console</source>
        <translation>開啓除錯和診斷主控台</translation>
    </message>
    <message>
        <source>&amp;Verify message...</source>
        <translation>驗證訊息...</translation>
    </message>
    <message>
<<<<<<< HEAD
        <location line="+430"/>
        <source>Riecoin</source>
        <translation>黎曼幣</translation>
=======
        <source>Bitcoin</source>
        <translation>位元幣</translation>
>>>>>>> e39a3f2c
    </message>
    <message>
        <source>Wallet</source>
        <translation>錢包</translation>
    </message>
    <message>
        <source>&amp;Send</source>
        <translation>付款</translation>
    </message>
    <message>
        <source>&amp;Receive</source>
        <translation>收款</translation>
    </message>
    <message>
        <source>&amp;Show / Hide</source>
        <translation>顯示或隱藏</translation>
    </message>
    <message>
        <source>Show or hide the main Window</source>
        <translation>顯示或隱藏主視窗</translation>
    </message>
    <message>
        <source>Encrypt the private keys that belong to your wallet</source>
        <translation>把錢包中的密鑰加密</translation>
    </message>
    <message>
<<<<<<< HEAD
        <location line="+7"/>
        <source>Sign messages with your Riecoin addresses to prove you own them</source>
        <translation>用黎曼幣位址簽署訊息來證明位址是你的</translation>
    </message>
    <message>
        <location line="+2"/>
        <source>Verify messages to ensure they were signed with specified Riecoin addresses</source>
        <translation>驗證訊息是用來確定訊息是用指定的黎曼幣位址簽署的</translation>
=======
        <source>Sign messages with your Bitcoin addresses to prove you own them</source>
        <translation>用位元幣位址簽署訊息來證明位址是你的</translation>
    </message>
    <message>
        <source>Verify messages to ensure they were signed with specified Bitcoin addresses</source>
        <translation>驗證訊息是用來確定訊息是用指定的位元幣位址簽署的</translation>
>>>>>>> e39a3f2c
    </message>
    <message>
        <source>&amp;File</source>
        <translation>檔案</translation>
    </message>
    <message>
        <source>&amp;Settings</source>
        <translation>設定</translation>
    </message>
    <message>
        <source>&amp;Help</source>
        <translation>說明</translation>
    </message>
    <message>
        <source>Tabs toolbar</source>
        <translation>分頁工具列</translation>
    </message>
    <message>
        <source>[testnet]</source>
        <translation>[testnet]</translation>
    </message>
    <message>
<<<<<<< HEAD
        <location line="-401"/>
        <source>Riecoin Core</source>
        <translation>黎曼幣核心</translation>
    </message>
    <message>
        <location line="+163"/>
        <source>Request payments (generates QR codes and riecoin: URIs)</source>
        <translation>要求付款(產生 QR Code 和黎曼幣付款協議的 URI)</translation>
    </message>
    <message>
        <location line="+29"/>
        <location line="+2"/>
        <source>&amp;About Riecoin Core</source>
        <translation>關於黎曼幣核心</translation>
=======
        <source>Bitcoin Core</source>
        <translation>位元幣核心</translation>
    </message>
    <message>
        <source>Request payments (generates QR codes and bitcoin: URIs)</source>
        <translation>要求付款(產生 QR Code 和位元幣付款協議的 URI)</translation>
    </message>
    <message>
        <source>&amp;About Bitcoin Core</source>
        <translation>關於位元幣核心</translation>
>>>>>>> e39a3f2c
    </message>
    <message>
        <source>Show the list of used sending addresses and labels</source>
        <translation>顯示已使用過的付款位址和標記的清單</translation>
    </message>
    <message>
        <source>Show the list of used receiving addresses and labels</source>
        <translation>顯示已使用過的收款位址和標記的清單</translation>
    </message>
    <message>
<<<<<<< HEAD
        <location line="+3"/>
        <source>Open a riecoin: URI or payment request</source>
        <translation>開啓 riecoin 協議的 URI 或付款要求</translation>
=======
        <source>Open a bitcoin: URI or payment request</source>
        <translation>開啓 bitcoin 協議的 URI 或付款要求</translation>
>>>>>>> e39a3f2c
    </message>
    <message>
        <source>&amp;Command-line options</source>
        <translation>命令列選項</translation>
    </message>
    <message>
<<<<<<< HEAD
        <location line="+1"/>
        <source>Show the Riecoin Core help message to get a list with possible Riecoin command-line options</source>
        <translation>顯示黎曼幣核心的說明訊息，來取得可用命令列選項的列表</translation>
    </message>
    <message>
        <location line="+159"/>
        <location line="+5"/>
        <source>Riecoin client</source>
        <translation>黎曼幣客戶端軟體</translation>
    </message>
    <message numerus="yes">
        <location line="+142"/>
        <source>%n active connection(s) to Riecoin network</source>
        <translation><numerusform>%n 個運作中的黎曼幣網路連線</numerusform></translation>
=======
        <source>Show the Bitcoin Core help message to get a list with possible Bitcoin command-line options</source>
        <translation>顯示位元幣核心的說明訊息，來取得可用命令列選項的列表</translation>
    </message>
    <message>
        <source>Bitcoin client</source>
        <translation>位元幣客戶端軟體</translation>
    </message>
    <message numerus="yes">
        <source>%n active connection(s) to Bitcoin network</source>
        <translation><numerusform>%n 個運作中的位元幣網路連線</numerusform></translation>
>>>>>>> e39a3f2c
    </message>
    <message>
        <source>No block source available...</source>
        <translation>沒有可用的區塊來源...</translation>
    </message>
    <message>
        <source>Processed %1 of %2 (estimated) blocks of transaction history.</source>
        <translation>已處理了估計全部 %2 個區塊中的 %1 個的交易紀錄。</translation>
    </message>
    <message>
        <source>Processed %1 blocks of transaction history.</source>
        <translation>已處理了 %1 個區塊的交易紀錄。</translation>
    </message>
    <message numerus="yes">
        <source>%n hour(s)</source>
        <translation><numerusform>%n 個小時</numerusform></translation>
    </message>
    <message numerus="yes">
        <source>%n day(s)</source>
        <translation><numerusform>%n 天</numerusform></translation>
    </message>
    <message numerus="yes">
        <source>%n week(s)</source>
        <translation><numerusform>%n 個星期</numerusform></translation>
    </message>
    <message>
        <source>%1 and %2</source>
        <translation>%1又 %2</translation>
    </message>
    <message numerus="yes">
        <source>%n year(s)</source>
        <translation><numerusform>%n 年</numerusform></translation>
    </message>
    <message>
        <source>%1 behind</source>
        <translation>落後 %1</translation>
    </message>
    <message>
        <source>Last received block was generated %1 ago.</source>
        <translation>最近收到的區塊是在 %1 以前生出來的。</translation>
    </message>
    <message>
        <source>Transactions after this will not yet be visible.</source>
        <translation>暫時會看不到在這之後的交易。</translation>
    </message>
    <message>
        <source>Error</source>
        <translation>錯誤</translation>
    </message>
    <message>
        <source>Warning</source>
        <translation>警告</translation>
    </message>
    <message>
        <source>Information</source>
        <translation>資訊</translation>
    </message>
    <message>
        <source>Up to date</source>
        <translation>最新狀態</translation>
    </message>
    <message>
        <source>Catching up...</source>
        <translation>正在趕進度...</translation>
    </message>
    <message>
        <source>Sent transaction</source>
        <translation>付款交易</translation>
    </message>
    <message>
        <source>Incoming transaction</source>
        <translation>收款交易</translation>
    </message>
    <message>
        <source>Date: %1
Amount: %2
Type: %3
Address: %4
</source>
        <translation>日期: %1
金額: %2
種類: %3
位址: %4
</translation>
    </message>
    <message>
        <source>Wallet is &lt;b&gt;encrypted&lt;/b&gt; and currently &lt;b&gt;unlocked&lt;/b&gt;</source>
        <translation>錢包&lt;b&gt;已加密&lt;/b&gt;並且&lt;b&gt;解鎖中&lt;/b&gt;</translation>
    </message>
    <message>
        <source>Wallet is &lt;b&gt;encrypted&lt;/b&gt; and currently &lt;b&gt;locked&lt;/b&gt;</source>
        <translation>錢包&lt;b&gt;已加密&lt;/b&gt;並且&lt;b&gt;上鎖中&lt;/b&gt;</translation>
    </message>
    <message>
<<<<<<< HEAD
        <location filename="../riecoin.cpp" line="+438"/>
        <source>A fatal error occurred. Riecoin can no longer continue safely and will quit.</source>
        <translation>發生了致命的錯誤。黎曼幣軟體沒辦法再繼續安全執行，只好結束。</translation>
=======
        <source>A fatal error occurred. Bitcoin can no longer continue safely and will quit.</source>
        <translation>發生了致命的錯誤。位元幣軟體沒辦法再繼續安全執行，只好結束。</translation>
>>>>>>> e39a3f2c
    </message>
</context>
<context>
    <name>ClientModel</name>
    <message>
        <source>Network Alert</source>
        <translation>網路警報</translation>
    </message>
</context>
<context>
    <name>CoinControlDialog</name>
    <message>
        <source>Coin Control Address Selection</source>
        <translation>錢幣控制的位址選擇</translation>
    </message>
    <message>
        <source>Quantity:</source>
        <translation>數目:</translation>
    </message>
    <message>
        <source>Bytes:</source>
        <translation>黎曼組數:</translation>
    </message>
    <message>
        <source>Amount:</source>
        <translation>金額:</translation>
    </message>
    <message>
        <source>Priority:</source>
        <translation>優先度:</translation>
    </message>
    <message>
        <source>Fee:</source>
        <translation>手續費:</translation>
    </message>
    <message>
        <source>Low Output:</source>
        <translation>低輸出:</translation>
    </message>
    <message>
        <source>After Fee:</source>
        <translation>計費後金額:</translation>
    </message>
    <message>
        <source>Change:</source>
        <translation>找零金額:</translation>
    </message>
    <message>
        <source>(un)select all</source>
        <translation>全選或全不選</translation>
    </message>
    <message>
        <source>Tree mode</source>
        <translation>樹狀模式</translation>
    </message>
    <message>
        <source>List mode</source>
        <translation>列表模式</translation>
    </message>
    <message>
        <source>Amount</source>
        <translation>金額</translation>
    </message>
    <message>
        <source>Address</source>
        <translation>位址</translation>
    </message>
    <message>
        <source>Date</source>
        <translation>日期</translation>
    </message>
    <message>
        <source>Confirmations</source>
        <translation>確認次數</translation>
    </message>
    <message>
        <source>Confirmed</source>
        <translation>已確認</translation>
    </message>
    <message>
        <source>Priority</source>
        <translation>優先度</translation>
    </message>
    <message>
        <source>Copy address</source>
        <translation>複製位址</translation>
    </message>
    <message>
        <source>Copy label</source>
        <translation>複製標記</translation>
    </message>
    <message>
        <source>Copy amount</source>
        <translation>複製金額</translation>
    </message>
    <message>
        <source>Copy transaction ID</source>
        <translation>複製交易識別碼</translation>
    </message>
    <message>
        <source>Lock unspent</source>
        <translation>鎖定不用</translation>
    </message>
    <message>
        <source>Unlock unspent</source>
        <translation>解鎖可用</translation>
    </message>
    <message>
        <source>Copy quantity</source>
        <translation>複製數目</translation>
    </message>
    <message>
        <source>Copy fee</source>
        <translation>複製手續費</translation>
    </message>
    <message>
        <source>Copy after fee</source>
        <translation>複製計費後金額</translation>
    </message>
    <message>
        <source>Copy bytes</source>
        <translation>複製黎曼組數</translation>
    </message>
    <message>
        <source>Copy priority</source>
        <translation>複製優先度</translation>
    </message>
    <message>
        <source>Copy low output</source>
        <translation>複製低輸出</translation>
    </message>
    <message>
        <source>Copy change</source>
        <translation>複製找零金額</translation>
    </message>
    <message>
        <source>highest</source>
        <translation>最高</translation>
    </message>
    <message>
        <source>higher</source>
        <translation>很高</translation>
    </message>
    <message>
        <source>high</source>
        <translation>高</translation>
    </message>
    <message>
        <source>medium-high</source>
        <translation>中高</translation>
    </message>
    <message>
        <source>medium</source>
        <translation>中等</translation>
    </message>
    <message>
        <source>low-medium</source>
        <translation>中低</translation>
    </message>
    <message>
        <source>low</source>
        <translation>低</translation>
    </message>
    <message>
        <source>lower</source>
        <translation>很低</translation>
    </message>
    <message>
        <source>lowest</source>
        <translation>最低</translation>
    </message>
    <message>
        <source>(%1 locked)</source>
        <translation>(鎖定 %1 枚)</translation>
    </message>
    <message>
        <source>none</source>
        <translation>無</translation>
    </message>
    <message>
        <source>Dust</source>
        <translation>零散錢</translation>
    </message>
    <message>
        <source>yes</source>
        <translation>是</translation>
    </message>
    <message>
        <source>no</source>
        <translation>否</translation>
    </message>
    <message>
        <source>This label turns red, if the transaction size is greater than 1000 bytes.</source>
        <translation>當交易大小大於 1000 黎曼組時，文字會變紅色。</translation>
    </message>
    <message>
        <source>This means a fee of at least %1 per kB is required.</source>
        <translation>表示每一千黎曼組(kB)需要至少 %1 的手續費。</translation>
    </message>
    <message>
        <source>Can vary +/- 1 byte per input.</source>
        <translation>每組輸入可能會誤差多或少 1 個黎曼組。</translation>
    </message>
    <message>
        <source>Transactions with higher priority are more likely to get included into a block.</source>
        <translation>優先度較高的交易比較有可能被接受放進區塊中。</translation>
    </message>
    <message>
        <source>This label turns red, if the priority is smaller than &quot;medium&quot;.</source>
        <translation>當優先度低於「中等」時，文字會變紅色。</translation>
    </message>
    <message>
        <source>This label turns red, if any recipient receives an amount smaller than %1.</source>
        <translation>當任何一個收款金額小於 %1 時，文字會變紅色。</translation>
    </message>
    <message>
        <source>This means a fee of at least %1 is required.</source>
        <translation>表示至少需要 %1 的交易手續費。</translation>
    </message>
    <message>
        <source>Amounts below 0.546 times the minimum relay fee are shown as dust.</source>
        <translation>當金額低於最低轉發手續費乘以 0.546 時，會顯示成零散錢。</translation>
    </message>
    <message>
        <source>This label turns red, if the change is smaller than %1.</source>
        <translation>當找零金額小於 %1 時，文字會變紅色。</translation>
    </message>
    <message>
        <source>(no label)</source>
        <translation>(無標記)</translation>
    </message>
    <message>
        <source>change from %1 (%2)</source>
        <translation>找零前是 %1 (%2)</translation>
    </message>
    <message>
        <source>(change)</source>
        <translation>(找零)</translation>
    </message>
</context>
<context>
    <name>EditAddressDialog</name>
    <message>
        <source>Edit Address</source>
        <translation>編輯位址</translation>
    </message>
    <message>
        <source>&amp;Label</source>
        <translation>標記</translation>
    </message>
    <message>
        <source>The label associated with this address list entry</source>
        <translation>跟這個位址簿項目關聯的標記</translation>
    </message>
    <message>
        <source>The address associated with this address list entry. This can only be modified for sending addresses.</source>
        <translation>跟這個位址簿項目關聯的位址。只有付款位址能被修改。</translation>
    </message>
    <message>
        <source>&amp;Address</source>
        <translation>位址</translation>
    </message>
    <message>
        <source>New receiving address</source>
        <translation>造新的收款位址</translation>
    </message>
    <message>
        <source>New sending address</source>
        <translation>造新的付款位址</translation>
    </message>
    <message>
        <source>Edit receiving address</source>
        <translation>編輯收款位址</translation>
    </message>
    <message>
        <source>Edit sending address</source>
        <translation>編輯付款位址</translation>
    </message>
    <message>
        <source>The entered address &quot;%1&quot; is already in the address book.</source>
        <translation>輸入的位址 %1 在位址簿中已經有了。</translation>
    </message>
    <message>
<<<<<<< HEAD
        <location line="-5"/>
        <source>The entered address &quot;%1&quot; is not a valid Riecoin address.</source>
        <translation>輸入的位址 %1 並不是有效的黎曼幣位址。</translation>
=======
        <source>The entered address &quot;%1&quot; is not a valid Bitcoin address.</source>
        <translation>輸入的位址 %1 並不是有效的位元幣位址。</translation>
>>>>>>> e39a3f2c
    </message>
    <message>
        <source>Could not unlock wallet.</source>
        <translation>沒辦法把錢包解鎖。</translation>
    </message>
    <message>
        <source>New key generation failed.</source>
        <translation>產生新的密鑰失敗了。</translation>
    </message>
</context>
<context>
    <name>FreespaceChecker</name>
    <message>
        <source>A new data directory will be created.</source>
        <translation>就要造出新的資料目錄。</translation>
    </message>
    <message>
        <source>name</source>
        <translation>名稱</translation>
    </message>
    <message>
        <source>Directory already exists. Add %1 if you intend to create a new directory here.</source>
        <translation>已經有這個目錄了。如果你要在裡面造出新的目錄的話，請加上 %1.</translation>
    </message>
    <message>
        <source>Path already exists, and is not a directory.</source>
        <translation>已經有指定的路徑了，並且不是一個目錄。</translation>
    </message>
    <message>
        <source>Cannot create data directory here.</source>
        <translation>沒辦法在這裡造出資料目錄。</translation>
    </message>
</context>
<context>
    <name>HelpMessageDialog</name>
    <message>
<<<<<<< HEAD
        <location filename="../forms/helpmessagedialog.ui" line="+19"/>
        <source>Riecoin Core - Command-line options</source>
        <translation>黎曼幣核心 - 命令列選項</translation>
    </message>
    <message>
        <location filename="../utilitydialog.cpp" line="+38"/>
        <source>Riecoin Core</source>
        <translation>黎曼幣核心</translation>
=======
        <source>Bitcoin Core - Command-line options</source>
        <translation>位元幣核心 - 命令列選項</translation>
    </message>
    <message>
        <source>Bitcoin Core</source>
        <translation>位元幣核心</translation>
>>>>>>> e39a3f2c
    </message>
    <message>
        <source>version</source>
        <translation>版本</translation>
    </message>
    <message>
        <source>Usage:</source>
        <translation>用法:</translation>
    </message>
    <message>
        <source>command-line options</source>
        <translation>命令列選項</translation>
    </message>
    <message>
        <source>UI options</source>
        <translation>使用界面選項</translation>
    </message>
    <message>
        <source>Set language, for example &quot;de_DE&quot; (default: system locale)</source>
        <translation>設定語言，比如說 de_DE (預設值: 系統語系)</translation>
    </message>
    <message>
        <source>Start minimized</source>
        <translation>啓動時縮到最小</translation>
    </message>
    <message>
        <source>Set SSL root certificates for payment request (default: -system-)</source>
        <translation>設定付款請求時所使用的 SSL 根憑證 (預設值: 系統憑證庫)</translation>
    </message>
    <message>
        <source>Show splash screen on startup (default: 1)</source>
        <translation>顯示啓動畫面(預設值: 1)</translation>
    </message>
    <message>
        <source>Choose data directory on startup (default: 0)</source>
        <translation>啓動時選擇資料目錄(預設值: 0)</translation>
    </message>
</context>
<context>
    <name>Intro</name>
    <message>
        <source>Welcome</source>
        <translation>歡迎</translation>
    </message>
    <message>
<<<<<<< HEAD
        <location line="+9"/>
        <source>Welcome to Riecoin Core.</source>
        <translation>歡迎使用黎曼幣核心</translation>
    </message>
    <message>
        <location line="+26"/>
        <source>As this is the first time the program is launched, you can choose where Riecoin Core will store its data.</source>
        <translation>因為這是程式第一次啓動，你可以選擇黎曼幣核心儲存資料的地方。</translation>
    </message>
    <message>
        <location line="+10"/>
        <source>Riecoin Core will download and store a copy of the Riecoin block chain. At least %1GB of data will be stored in this directory, and it will grow over time. The wallet will also be stored in this directory.</source>
        <translation>黎曼幣核心會下載並儲存一份黎曼幣區塊鏈的拷貝。至少有 %1GB 的資料會儲存到這個目錄中，並且還會持續增長。另外錢包資料也會儲存在這個目錄。</translation>
=======
        <source>Welcome to Bitcoin Core.</source>
        <translation>歡迎使用位元幣核心</translation>
    </message>
    <message>
        <source>As this is the first time the program is launched, you can choose where Bitcoin Core will store its data.</source>
        <translation>因為這是程式第一次啓動，你可以選擇位元幣核心儲存資料的地方。</translation>
    </message>
    <message>
        <source>Bitcoin Core will download and store a copy of the Bitcoin block chain. At least %1GB of data will be stored in this directory, and it will grow over time. The wallet will also be stored in this directory.</source>
        <translation>位元幣核心會下載並儲存一份位元幣區塊鏈的拷貝。至少有 %1GB 的資料會儲存到這個目錄中，並且還會持續增長。另外錢包資料也會儲存在這個目錄。</translation>
>>>>>>> e39a3f2c
    </message>
    <message>
        <source>Use the default data directory</source>
        <translation>使用預設的資料目錄</translation>
    </message>
    <message>
        <source>Use a custom data directory:</source>
        <translation>使用自定的資料目錄:</translation>
    </message>
    <message>
<<<<<<< HEAD
        <location filename="../intro.cpp" line="+85"/>
        <source>Riecoin</source>
        <translation>黎曼幣</translation>
=======
        <source>Bitcoin</source>
        <translation>位元幣</translation>
>>>>>>> e39a3f2c
    </message>
    <message>
        <source>Error: Specified data directory &quot;%1&quot; can not be created.</source>
        <translation>錯誤: 沒辦法造出指定的資料目錄 %1 。</translation>
    </message>
    <message>
        <source>Error</source>
        <translation>錯誤</translation>
    </message>
    <message>
        <source>GB of free space available</source>
        <translation>GB 可用空間</translation>
    </message>
    <message>
        <source>(of %1GB needed)</source>
        <translation>(需要 %1GB)</translation>
    </message>
</context>
<context>
    <name>OpenURIDialog</name>
    <message>
        <source>Open URI</source>
        <translation>開啓 URI</translation>
    </message>
    <message>
        <source>Open payment request from URI or file</source>
        <translation>從 URI 或檔案開啟付款要求</translation>
    </message>
    <message>
        <source>URI:</source>
        <translation>URI:</translation>
    </message>
    <message>
        <source>Select payment request file</source>
        <translation>選擇付款要求資料檔</translation>
    </message>
    <message>
        <source>Select payment request file to open</source>
        <translation>選擇要開啟的付款要求資料檔</translation>
    </message>
</context>
<context>
    <name>OptionsDialog</name>
    <message>
        <source>Options</source>
        <translation>選項</translation>
    </message>
    <message>
        <source>&amp;Main</source>
        <translation>主要</translation>
    </message>
    <message>
        <source>Optional transaction fee per kB that helps make sure your transactions are processed quickly. Most transactions are 1 kB.</source>
        <translation>每一千黎曼組(kB)要付的交易手續費，如果有付可以加速網路處理你的交易。大部份交易資料的大小是 1 kB.</translation>
    </message>
    <message>
        <source>Pay transaction &amp;fee</source>
        <translation>付交易手續費</translation>
    </message>
    <message>
<<<<<<< HEAD
        <location line="+31"/>
        <source>Automatically start Riecoin after logging in to the system.</source>
        <translation>在登入系統後自動啓動黎曼幣軟體。</translation>
    </message>
    <message>
        <location line="+3"/>
        <source>&amp;Start Riecoin on system login</source>
        <translation>系統登入時啟動黎曼幣</translation>
=======
        <source>Automatically start Bitcoin after logging in to the system.</source>
        <translation>在登入系統後自動啓動位元幣軟體。</translation>
    </message>
    <message>
        <source>&amp;Start Bitcoin on system login</source>
        <translation>系統登入時啟動位元幣</translation>
>>>>>>> e39a3f2c
    </message>
    <message>
        <source>Size of &amp;database cache</source>
        <translation>資料庫快取大小</translation>
    </message>
    <message>
<<<<<<< HEAD
        <location line="+13"/>
        <source>Set database cache size in megabytes (default: 25)</source>
        <translation>設定資料庫快取的大小是多少百萬黎曼組(預設值: 25)</translation>
    </message>
    <message>
        <location line="+13"/>
=======
>>>>>>> e39a3f2c
        <source>MB</source>
        <translation>MB (百萬黎曼組)</translation>
    </message>
    <message>
        <source>Number of script &amp;verification threads</source>
        <translation>指令碼驗證執行緒數目</translation>
    </message>
    <message>
<<<<<<< HEAD
        <location line="+13"/>
        <source>Set the number of script verification threads (up to 16, 0 = auto, &lt;0 = leave that many cores free, default: 0)</source>
        <translation>設定驗證指令碼的執行緒數目(最多 16 個, 若是 0 表示程式自動決定，小於 0 是保留不用的處理器核心數目，預設值: 0)</translation>
    </message>
    <message>
        <location line="+58"/>
        <source>Connect to the Riecoin network through a SOCKS proxy.</source>
        <translation>透過 SOCKS 代理伺服器來連線到黎曼幣網路。</translation>
=======
        <source>Connect to the Bitcoin network through a SOCKS proxy.</source>
        <translation>透過 SOCKS 代理伺服器來連線到位元幣網路。</translation>
>>>>>>> e39a3f2c
    </message>
    <message>
        <source>&amp;Connect through SOCKS proxy (default proxy):</source>
        <translation>透過 SOCKS 代理伺服器連線(預設代理伺服器):</translation>
    </message>
    <message>
        <source>IP address of the proxy (e.g. IPv4: 127.0.0.1 / IPv6: ::1)</source>
        <translation>代理伺服器的網際網路位址(像是 IPv4 的 127.0.0.1 或 IPv6 的 ::1)</translation>
    </message>
    <message>
        <source>Third party URLs (e.g. a block explorer) that appear in the transactions tab as context menu items. %s in the URL is replaced by transaction hash. Multiple URLs are separated by vertical bar |.</source>
        <translation>在交易頁籤的情境選單出現的第三方(比如說區塊探索網站)網址連結。網址中的 %s 會被取代為交易的雜湊值。可以用直線符號 | 來分隔多個連結。</translation>
    </message>
    <message>
        <source>Third party transaction URLs</source>
        <translation>交易的第三方網址連結</translation>
    </message>
    <message>
        <source>Active command-line options that override above options:</source>
        <translation>從命令列取代掉以上設定的選項有:</translation>
    </message>
    <message>
        <source>Reset all client options to default.</source>
        <translation>重設所有客戶端軟體選項成預設值。</translation>
    </message>
    <message>
        <source>&amp;Reset Options</source>
        <translation>重設選項</translation>
    </message>
    <message>
        <source>&amp;Network</source>
        <translation>網路</translation>
    </message>
    <message>
<<<<<<< HEAD
        <location line="+6"/>
        <source>Automatically open the Riecoin client port on the router. This only works when your router supports UPnP and it is enabled.</source>
        <translation>自動在路由器上開放黎曼幣的客戶端通訊埠。只有在你的路由器支援且開啓通用即插即用(UPnP)協定時才有作用。</translation>
=======
        <source>(0 = auto, &lt;0 = leave that many cores free)</source>
        <translation>(0 表示程式自動決定，小於 0 表示保留處理器核心不用的數目)</translation>
    </message>
    <message>
        <source>W&amp;allet</source>
        <translation>錢包</translation>
    </message>
    <message>
        <source>Expert</source>
        <translation>專家</translation>
    </message>
    <message>
        <source>Enable coin &amp;control features</source>
        <translation>開啟錢幣控制功能</translation>
    </message>
    <message>
        <source>If you disable the spending of unconfirmed change, the change from a transaction cannot be used until that transaction has at least one confirmation. This also affects how your balance is computed.</source>
        <translation>如果你關掉「可以花還沒確認的零錢」，那麼交易中找零的零錢就必須要等交易至少有一次確認後，才能夠使用。這也會影響餘額的計算方式。</translation>
    </message>
    <message>
        <source>&amp;Spend unconfirmed change</source>
        <translation>可以花還沒確認的零錢</translation>
    </message>
    <message>
        <source>Automatically open the Bitcoin client port on the router. This only works when your router supports UPnP and it is enabled.</source>
        <translation>自動在路由器上開放位元幣的客戶端通訊埠。只有在你的路由器支援且開啓「通用即插即用」協定(UPnP)時才有作用。</translation>
>>>>>>> e39a3f2c
    </message>
    <message>
        <source>Map port using &amp;UPnP</source>
        <translation>用 &amp;UPnP 設定通訊埠對應</translation>
    </message>
    <message>
        <source>Proxy &amp;IP:</source>
        <translation>代理位址:</translation>
    </message>
    <message>
        <source>&amp;Port:</source>
        <translation>埠號:</translation>
    </message>
    <message>
        <source>Port of the proxy (e.g. 9050)</source>
        <translation>代理伺服器的通訊埠(像是 9050)</translation>
    </message>
    <message>
        <source>SOCKS &amp;Version:</source>
        <translation>SOCKS 版本:</translation>
    </message>
    <message>
        <source>SOCKS version of the proxy (e.g. 5)</source>
        <translation>代理伺服器的 SOCKS 協定版本(像是 5)</translation>
    </message>
    <message>
        <source>&amp;Window</source>
        <translation>視窗</translation>
    </message>
    <message>
        <source>Show only a tray icon after minimizing the window.</source>
        <translation>視窗縮到最小後只在通知區域顯示圖示。</translation>
    </message>
    <message>
        <source>&amp;Minimize to the tray instead of the taskbar</source>
        <translation>縮到最小到通知區域而不是工作列</translation>
    </message>
    <message>
        <source>Minimize instead of exit the application when the window is closed. When this option is enabled, the application will be closed only after selecting Quit in the menu.</source>
        <translation>當視窗關閉時，把應用程式縮到最小，而不是結束。當勾選這個選項時，只能夠用選單中的結束來關掉應用程式。</translation>
    </message>
    <message>
        <source>M&amp;inimize on close</source>
        <translation>關閉時縮到最小</translation>
    </message>
    <message>
        <source>&amp;Display</source>
        <translation>顯示</translation>
    </message>
    <message>
        <source>User Interface &amp;language:</source>
        <translation>使用界面語言:</translation>
    </message>
    <message>
<<<<<<< HEAD
        <location line="+13"/>
        <source>The user interface language can be set here. This setting will take effect after restarting Riecoin.</source>
        <translation>可以在這裡設定使用者介面的語言。這個設定在重啓黎曼幣軟體後才會生效。</translation>
=======
        <source>The user interface language can be set here. This setting will take effect after restarting Bitcoin.</source>
        <translation>可以在這裡設定使用者介面的語言。這個設定在重啓位元幣軟體後才會生效。</translation>
>>>>>>> e39a3f2c
    </message>
    <message>
        <source>&amp;Unit to show amounts in:</source>
        <translation>金額顯示單位:</translation>
    </message>
    <message>
        <source>Choose the default subdivision unit to show in the interface and when sending coins.</source>
        <translation>選擇操作界面和付款時，預設顯示金額的細分單位。</translation>
    </message>
    <message>
<<<<<<< HEAD
        <location line="+9"/>
        <source>Whether to show Riecoin addresses in the transaction list or not.</source>
        <translation>是否要在交易列表中顯示黎曼幣位址。</translation>
=======
        <source>Whether to show Bitcoin addresses in the transaction list or not.</source>
        <translation>是否要在交易列表中顯示位元幣位址。</translation>
>>>>>>> e39a3f2c
    </message>
    <message>
        <source>&amp;Display addresses in transaction list</source>
        <translation>在交易列表顯示位址</translation>
    </message>
    <message>
        <source>Whether to show coin control features or not.</source>
        <translation>是否要顯示錢幣控制功能。</translation>
    </message>
    <message>
        <source>&amp;OK</source>
        <translation>好</translation>
    </message>
    <message>
        <source>&amp;Cancel</source>
        <translation>取消</translation>
    </message>
    <message>
        <source>default</source>
        <translation>預設值</translation>
    </message>
    <message>
        <source>none</source>
        <translation>無</translation>
    </message>
    <message>
        <source>Confirm options reset</source>
        <translation>確認重設選項</translation>
    </message>
    <message>
        <source>Client restart required to activate changes.</source>
        <translation>需要重新啟動客戶端軟體來讓改變生效。</translation>
    </message>
    <message>
        <source>Client will be shutdown, do you want to proceed?</source>
        <translation>客戶端軟體就要關掉了，繼續做下去嗎?</translation>
    </message>
    <message>
        <source>This change would require a client restart.</source>
        <translation>這項改變需要重新啟動客戶端軟體。</translation>
    </message>
    <message>
        <source>The supplied proxy address is invalid.</source>
        <translation>提供的代理伺服器位址無效。</translation>
    </message>
</context>
<context>
    <name>OverviewPage</name>
    <message>
        <source>Form</source>
        <translation>表單</translation>
    </message>
    <message>
<<<<<<< HEAD
        <location line="+50"/>
        <location line="+231"/>
        <source>The displayed information may be out of date. Your wallet automatically synchronizes with the Riecoin network after a connection is established, but this process has not completed yet.</source>
        <translation>顯示的資訊可能是過期的。跟黎曼幣網路的連線建立後，你的錢包會自動和網路同步，但是這個步驟還沒完成。</translation>
=======
        <source>The displayed information may be out of date. Your wallet automatically synchronizes with the Bitcoin network after a connection is established, but this process has not completed yet.</source>
        <translation>顯示的資訊可能是過期的。跟位元幣網路的連線建立後，你的錢包會自動和網路同步，但是這個步驟還沒完成。</translation>
>>>>>>> e39a3f2c
    </message>
    <message>
        <source>Wallet</source>
        <translation>錢包</translation>
    </message>
    <message>
        <source>Available:</source>
        <translation>可用金額:</translation>
    </message>
    <message>
        <source>Your current spendable balance</source>
        <translation>目前可用餘額</translation>
    </message>
    <message>
        <source>Pending:</source>
        <translation>未定金額:</translation>
    </message>
    <message>
        <source>Total of transactions that have yet to be confirmed, and do not yet count toward the spendable balance</source>
        <translation>還沒被確認的交易的總金額，可用餘額不包含這些金額</translation>
    </message>
    <message>
        <source>Immature:</source>
        <translation>未成熟金額:</translation>
    </message>
    <message>
        <source>Mined balance that has not yet matured</source>
        <translation>還沒成熟的開採金額</translation>
    </message>
    <message>
        <source>Total:</source>
        <translation>總金額:</translation>
    </message>
    <message>
        <source>Your current total balance</source>
        <translation>目前全部餘額</translation>
    </message>
    <message>
        <source>&lt;b&gt;Recent transactions&lt;/b&gt;</source>
        <translation>&lt;b&gt;最近交易&lt;/b&gt;</translation>
    </message>
    <message>
        <source>out of sync</source>
        <translation>還沒同步</translation>
    </message>
</context>
<context>
    <name>PaymentServer</name>
    <message>
        <source>URI handling</source>
        <translation>URI 處理</translation>
    </message>
    <message>
<<<<<<< HEAD
        <location line="+1"/>
        <source>URI can not be parsed! This can be caused by an invalid Riecoin address or malformed URI parameters.</source>
        <translation>沒辦法解析 URI 位址！可能是因為黎曼幣位址無效，或是 URI 參數格式錯誤。</translation>
=======
        <source>URI can not be parsed! This can be caused by an invalid Bitcoin address or malformed URI parameters.</source>
        <translation>沒辦法解析 URI 位址！可能是因為位元幣位址無效，或是 URI 參數格式錯誤。</translation>
>>>>>>> e39a3f2c
    </message>
    <message>
        <source>Requested payment amount of %1 is too small (considered dust).</source>
        <translation>要求付款的金額 %1 太少(會被網路認為是沒必要的零散錢)。</translation>
    </message>
    <message>
        <source>Payment request error</source>
        <translation>要求付款時發生錯誤</translation>
    </message>
    <message>
<<<<<<< HEAD
        <location line="-353"/>
        <source>Cannot start riecoin: click-to-pay handler</source>
        <translation>沒辦法啟動 riecoin 協議的按就付處理器</translation>
=======
        <source>Cannot start bitcoin: click-to-pay handler</source>
        <translation>沒辦法啟動 bitcoin 協議的按就付處理器</translation>
>>>>>>> e39a3f2c
    </message>
    <message>
        <source>Net manager warning</source>
        <translation>網路管理員警告</translation>
    </message>
    <message>
        <source>Your active proxy doesn&apos;t support SOCKS5, which is required for payment requests via proxy.</source>
        <translation>目前使用中的代理伺服器不支援 SOCKS5 通訊協定，因此不能透過它來要求付款。</translation>
    </message>
    <message>
        <source>Payment request fetch URL is invalid: %1</source>
        <translation>取得付款要求的 URL 無效: %1</translation>
    </message>
    <message>
        <source>Payment request file handling</source>
        <translation>處理付款要求檔案</translation>
    </message>
    <message>
        <source>Payment request file can not be read or processed! This can be caused by an invalid payment request file.</source>
        <translation>沒辦法讀或處理付款要求檔案！可能是無效的檔案造成的。</translation>
    </message>
    <message>
        <source>Unverified payment requests to custom payment scripts are unsupported.</source>
        <translation>不支援含有自訂付款指令碼，且沒驗證過的付款要求。</translation>
    </message>
    <message>
        <source>Refund from %1</source>
        <translation>來自 %1 的退款</translation>
    </message>
    <message>
        <source>Error communicating with %1: %2</source>
        <translation>跟 %1 通訊時發生錯誤: %2</translation>
    </message>
    <message>
        <source>Payment request can not be parsed or processed!</source>
        <translation>沒辦法解析或處理付款要求！</translation>
    </message>
    <message>
        <source>Bad response from server %1</source>
        <translation>伺服器 %1 的回應有誤</translation>
    </message>
    <message>
        <source>Payment acknowledged</source>
        <translation>已確認付款</translation>
    </message>
    <message>
        <source>Network request error</source>
        <translation>發出要求時發生網路錯誤</translation>
    </message>
</context>
<context>
    <name>QObject</name>
    <message>
<<<<<<< HEAD
        <location filename="../riecoin.cpp" line="+71"/>
        <location line="+11"/>
        <source>Riecoin</source>
        <translation>黎曼幣</translation>
=======
        <source>Bitcoin</source>
        <translation>位元幣</translation>
>>>>>>> e39a3f2c
    </message>
    <message>
        <source>Error: Specified data directory &quot;%1&quot; does not exist.</source>
        <translation>錯誤: 沒有指定的資料目錄 %1 。</translation>
    </message>
    <message>
        <source>Error: Cannot parse configuration file: %1. Only use key=value syntax.</source>
        <translation>錯誤: 沒辦法解析設定檔: %1。請只用「名稱=設定值」這種語法。</translation>
    </message>
    <message>
        <source>Error: Invalid combination of -regtest and -testnet.</source>
        <translation>錯誤: -regtest 和 -testnet 的使用組合無效。</translation>
    </message>
    <message>
<<<<<<< HEAD
        <location filename="../guiutil.cpp" line="+82"/>
        <source>Enter a Riecoin address (e.g. 1NS17iag9jJgTHD1VXjvLCEnZuQ3rJDE9L)</source>
        <translation>請輸入黎曼幣位址(像是 1NS17iag9jJgTHD1VXjvLCEnZuQ3rJDE9L)</translation>
=======
        <source>Bitcoin Core didn&apos;t yet exit safely...</source>
        <translation>位元幣核心還沒有安全地結束...</translation>
    </message>
    <message>
        <source>Enter a Bitcoin address (e.g. 1NS17iag9jJgTHD1VXjvLCEnZuQ3rJDE9L)</source>
        <translation>請輸入位元幣位址(像是 1NS17iag9jJgTHD1VXjvLCEnZuQ3rJDE9L)</translation>
>>>>>>> e39a3f2c
    </message>
</context>
<context>
    <name>QRImageWidget</name>
    <message>
        <source>&amp;Save Image...</source>
        <translation>儲存圖片...</translation>
    </message>
    <message>
        <source>&amp;Copy Image</source>
        <translation>複製圖片</translation>
    </message>
    <message>
        <source>Save QR Code</source>
        <translation>儲存 QR Code</translation>
    </message>
    <message>
        <source>PNG Image (*.png)</source>
        <translation>PNG 圖檔(*.png)</translation>
    </message>
</context>
<context>
    <name>RPCConsole</name>
    <message>
        <source>Client name</source>
        <translation>客戶端軟體名稱</translation>
    </message>
    <message>
        <source>N/A</source>
        <translation>未知</translation>
    </message>
    <message>
        <source>Client version</source>
        <translation>客戶端軟體版本</translation>
    </message>
    <message>
        <source>&amp;Information</source>
        <translation>資訊</translation>
    </message>
    <message>
        <source>Debug window</source>
        <translation>除錯視窗</translation>
    </message>
    <message>
        <source>General</source>
        <translation>普通</translation>
    </message>
    <message>
        <source>Using OpenSSL version</source>
        <translation>使用的 OpenSSL 版本</translation>
    </message>
    <message>
        <source>Startup time</source>
        <translation>啓動時間</translation>
    </message>
    <message>
        <source>Network</source>
        <translation>網路</translation>
    </message>
    <message>
        <source>Name</source>
        <translation>名稱</translation>
    </message>
    <message>
        <source>Number of connections</source>
        <translation>連線數</translation>
    </message>
    <message>
        <source>Block chain</source>
        <translation>區塊鏈</translation>
    </message>
    <message>
        <source>Current number of blocks</source>
        <translation>目前區塊數</translation>
    </message>
    <message>
        <source>Estimated total blocks</source>
        <translation>估計總區塊數</translation>
    </message>
    <message>
        <source>Last block time</source>
        <translation>最近區塊時間</translation>
    </message>
    <message>
        <source>&amp;Open</source>
        <translation>開啓</translation>
    </message>
    <message>
        <source>&amp;Console</source>
        <translation>主控台</translation>
    </message>
    <message>
        <source>&amp;Network Traffic</source>
        <translation>網路流量</translation>
    </message>
    <message>
        <source>&amp;Clear</source>
        <translation>清掉</translation>
    </message>
    <message>
        <source>Totals</source>
        <translation>總計</translation>
    </message>
    <message>
        <source>In:</source>
        <translation>輸入:</translation>
    </message>
    <message>
        <source>Out:</source>
        <translation>輸出:</translation>
    </message>
    <message>
        <source>Build date</source>
        <translation>建置日期</translation>
    </message>
    <message>
        <source>Debug log file</source>
        <translation>除錯紀錄檔</translation>
    </message>
    <message>
<<<<<<< HEAD
        <location line="+7"/>
        <source>Open the Riecoin debug log file from the current data directory. This can take a few seconds for large log files.</source>
        <translation>從目前的資料目錄下開啓黎曼幣軟體的除錯紀錄檔。當紀錄檔很大時，可能會花好幾秒的時間。</translation>
=======
        <source>Open the Bitcoin debug log file from the current data directory. This can take a few seconds for large log files.</source>
        <translation>從目前的資料目錄下開啓位元幣軟體的除錯紀錄檔。當紀錄檔很大時，可能會花好幾秒的時間。</translation>
>>>>>>> e39a3f2c
    </message>
    <message>
        <source>Clear console</source>
        <translation>清主控台</translation>
    </message>
    <message>
<<<<<<< HEAD
        <location filename="../rpcconsole.cpp" line="-30"/>
        <source>Welcome to the Riecoin RPC console.</source>
        <translation>歡迎使用黎曼幣 RPC 主控台。</translation>
=======
        <source>Welcome to the Bitcoin RPC console.</source>
        <translation>歡迎使用位元幣 RPC 主控台。</translation>
>>>>>>> e39a3f2c
    </message>
    <message>
        <source>Use up and down arrows to navigate history, and &lt;b&gt;Ctrl-L&lt;/b&gt; to clear screen.</source>
        <translation>請用上下游標鍵來瀏覽先前指令的紀錄，並用 &lt;b&gt;Ctrl-L&lt;/b&gt; 來清畫面。</translation>
    </message>
    <message>
        <source>Type &lt;b&gt;help&lt;/b&gt; for an overview of available commands.</source>
        <translation>請打 &lt;b&gt;help&lt;/b&gt; 來看可用指令的簡介。</translation>
    </message>
    <message>
        <source>%1 B</source>
        <translation>%1 B (黎曼組)</translation>
    </message>
    <message>
        <source>%1 KB</source>
        <translation>%1 KB (千黎曼組)</translation>
    </message>
    <message>
        <source>%1 MB</source>
        <translation>%1 MB (百萬黎曼組)</translation>
    </message>
    <message>
        <source>%1 GB</source>
        <translation>%1 GB (十億黎曼組)</translation>
    </message>
    <message>
        <source>%1 m</source>
        <translation>%1 分鐘</translation>
    </message>
    <message>
        <source>%1 h</source>
        <translation>%1 小時</translation>
    </message>
    <message>
        <source>%1 h %2 m</source>
        <translation>%1 小時 %2 分</translation>
    </message>
</context>
<context>
    <name>ReceiveCoinsDialog</name>
    <message>
        <source>&amp;Amount:</source>
        <translation>金額:</translation>
    </message>
    <message>
        <source>&amp;Label:</source>
        <translation>標記:</translation>
    </message>
    <message>
        <source>&amp;Message:</source>
        <translation>訊息:</translation>
    </message>
    <message>
        <source>Reuse one of the previously used receiving addresses. Reusing addresses has security and privacy issues. Do not use this unless re-generating a payment request made before.</source>
        <translation>重複使用先前使用過的收款位址。重複使用位址會有安全和隱私方面的問題。除非是要重新產生先前的付款要求，不然請不要使用。</translation>
    </message>
    <message>
        <source>R&amp;euse an existing receiving address (not recommended)</source>
        <translation>重複使用現有的收款位址(不建議)</translation>
    </message>
    <message>
<<<<<<< HEAD
        <location line="+14"/>
        <location line="+23"/>
        <source>An optional message to attach to the payment request, which will be displayed when the request is opened. Note: The message will not be sent with the payment over the Riecoin network.</source>
        <translation>附加在付款要求中的訊息，可以不填，打開要求內容時會顯示。注意: 這個訊息不會隨著付款送到黎曼幣網路上。</translation>
=======
        <source>An optional message to attach to the payment request, which will be displayed when the request is opened. Note: The message will not be sent with the payment over the Bitcoin network.</source>
        <translation>附加在付款要求中的訊息，可以不填，打開要求內容時會顯示。注意: 這個訊息不會隨著付款送到位元幣網路上。</translation>
>>>>>>> e39a3f2c
    </message>
    <message>
        <source>An optional label to associate with the new receiving address.</source>
        <translation>跟新收款位址關聯的標記，可以不填。</translation>
    </message>
    <message>
        <source>Use this form to request payments. All fields are &lt;b&gt;optional&lt;/b&gt;.</source>
        <translation>請用這份表單來要求付款。所有欄位都&lt;b&gt;可以不填&lt;/b&gt;。</translation>
    </message>
    <message>
        <source>An optional amount to request. Leave this empty or zero to not request a specific amount.</source>
        <translation>要求付款的金額，可以不填。不確定金額時可以留白或是填零。</translation>
    </message>
    <message>
        <source>Clear all fields of the form.</source>
        <translation>把表單中的所有欄位清空。</translation>
    </message>
    <message>
        <source>Clear</source>
        <translation>清空</translation>
    </message>
    <message>
        <source>Requested payments history</source>
        <translation>先前要求付款的記錄</translation>
    </message>
    <message>
        <source>&amp;Request payment</source>
        <translation>要求付款</translation>
    </message>
    <message>
        <source>Show the selected request (does the same as double clicking an entry)</source>
        <translation>顯示選擇的要求內容(效果跟按它兩下一樣)</translation>
    </message>
    <message>
        <source>Show</source>
        <translation>顯示</translation>
    </message>
    <message>
        <source>Remove the selected entries from the list</source>
        <translation>從列表中刪掉選擇的項目</translation>
    </message>
    <message>
        <source>Remove</source>
        <translation>刪掉</translation>
    </message>
    <message>
        <source>Copy label</source>
        <translation>複製標記</translation>
    </message>
    <message>
        <source>Copy message</source>
        <translation>複製訊息</translation>
    </message>
    <message>
        <source>Copy amount</source>
        <translation>複製金額</translation>
    </message>
</context>
<context>
    <name>ReceiveRequestDialog</name>
    <message>
        <source>QR Code</source>
        <translation>QR Code</translation>
    </message>
    <message>
        <source>Copy &amp;URI</source>
        <translation>複製 URI</translation>
    </message>
    <message>
        <source>Copy &amp;Address</source>
        <translation>複製位址</translation>
    </message>
    <message>
        <source>&amp;Save Image...</source>
        <translation>儲存圖片...</translation>
    </message>
    <message>
        <source>Request payment to %1</source>
        <translation>付款給 %1 的要求</translation>
    </message>
    <message>
        <source>Payment information</source>
        <translation>付款資訊</translation>
    </message>
    <message>
        <source>URI</source>
        <translation>URI</translation>
    </message>
    <message>
        <source>Address</source>
        <translation>位址</translation>
    </message>
    <message>
        <source>Amount</source>
        <translation>金額</translation>
    </message>
    <message>
        <source>Label</source>
        <translation>標記</translation>
    </message>
    <message>
        <source>Message</source>
        <translation>訊息</translation>
    </message>
    <message>
        <source>Resulting URI too long, try to reduce the text for label / message.</source>
        <translation>產生的 URI 過長，請試著縮短標記或訊息的文字內容。</translation>
    </message>
    <message>
        <source>Error encoding URI into QR Code.</source>
        <translation>把 URI 編碼成 QR Code 時發生錯誤。</translation>
    </message>
</context>
<context>
    <name>RecentRequestsTableModel</name>
    <message>
        <source>Date</source>
        <translation>日期</translation>
    </message>
    <message>
        <source>Label</source>
        <translation>標記</translation>
    </message>
    <message>
        <source>Message</source>
        <translation>訊息</translation>
    </message>
    <message>
        <source>Amount</source>
        <translation>金額</translation>
    </message>
    <message>
        <source>(no label)</source>
        <translation>(無標記)</translation>
    </message>
    <message>
        <source>(no message)</source>
        <translation>(無訊息)</translation>
    </message>
    <message>
        <source>(no amount)</source>
        <translation>(無金額)</translation>
    </message>
</context>
<context>
    <name>SendCoinsDialog</name>
    <message>
        <source>Send Coins</source>
        <translation>付款</translation>
    </message>
    <message>
        <source>Coin Control Features</source>
        <translation>錢幣控制功能</translation>
    </message>
    <message>
        <source>Inputs...</source>
        <translation>輸入...</translation>
    </message>
    <message>
        <source>automatically selected</source>
        <translation>自動選擇</translation>
    </message>
    <message>
        <source>Insufficient funds!</source>
        <translation>累計金額不足！</translation>
    </message>
    <message>
        <source>Quantity:</source>
        <translation>數目:</translation>
    </message>
    <message>
        <source>Bytes:</source>
        <translation>黎曼組數:</translation>
    </message>
    <message>
        <source>Amount:</source>
        <translation>金額:</translation>
    </message>
    <message>
        <source>Priority:</source>
        <translation>優先度:</translation>
    </message>
    <message>
        <source>Fee:</source>
        <translation>手續費:</translation>
    </message>
    <message>
        <source>Low Output:</source>
        <translation>低輸出:</translation>
    </message>
    <message>
        <source>After Fee:</source>
        <translation>計費後金額:</translation>
    </message>
    <message>
        <source>Change:</source>
        <translation>找零金額:</translation>
    </message>
    <message>
        <source>If this is activated, but the change address is empty or invalid, change will be sent to a newly generated address.</source>
        <translation>如果這項有打開，但是找零位址是空的或無效，那麼找零的錢會送到一個新產生的位址去。</translation>
    </message>
    <message>
        <source>Custom change address</source>
        <translation>自定找零位址</translation>
    </message>
    <message>
        <source>Send to multiple recipients at once</source>
        <translation>一次付給多個收款人</translation>
    </message>
    <message>
        <source>Add &amp;Recipient</source>
        <translation>增加收款人</translation>
    </message>
    <message>
        <source>Clear all fields of the form.</source>
        <translation>把表單中的所有欄位清空。</translation>
    </message>
    <message>
        <source>Clear &amp;All</source>
        <translation>全部清掉</translation>
    </message>
    <message>
        <source>Balance:</source>
        <translation>餘額:</translation>
    </message>
    <message>
        <source>Confirm the send action</source>
        <translation>確認付款動作</translation>
    </message>
    <message>
        <source>S&amp;end</source>
        <translation>付款</translation>
    </message>
    <message>
        <source>Confirm send coins</source>
        <translation>確認付款金額</translation>
    </message>
    <message>
        <source>%1 to %2</source>
        <translation>%1 給 %2</translation>
    </message>
    <message>
        <source>Copy quantity</source>
        <translation>複製數目</translation>
    </message>
    <message>
        <source>Copy amount</source>
        <translation>複製金額</translation>
    </message>
    <message>
        <source>Copy fee</source>
        <translation>複製手續費</translation>
    </message>
    <message>
        <source>Copy after fee</source>
        <translation>複製計費後金額</translation>
    </message>
    <message>
        <source>Copy bytes</source>
        <translation>複製黎曼組數</translation>
    </message>
    <message>
        <source>Copy priority</source>
        <translation>複製優先度</translation>
    </message>
    <message>
        <source>Copy low output</source>
        <translation>複製低輸出</translation>
    </message>
    <message>
        <source>Copy change</source>
        <translation>複製找零金額</translation>
    </message>
    <message>
        <source>Total Amount %1 (= %2)</source>
        <translation>總金額 %1 (= %2)</translation>
    </message>
    <message>
        <source>or</source>
        <translation>或</translation>
    </message>
    <message>
        <source>The recipient address is not valid, please recheck.</source>
        <translation>收款位址無效，請再檢查看看。</translation>
    </message>
    <message>
        <source>The amount to pay must be larger than 0.</source>
        <translation>付款金額必須大於零。</translation>
    </message>
    <message>
        <source>The amount exceeds your balance.</source>
        <translation>金額超過餘額了。</translation>
    </message>
    <message>
        <source>The total exceeds your balance when the %1 transaction fee is included.</source>
        <translation>包含 %1 的交易手續費後，總金額超過你的餘額了。</translation>
    </message>
    <message>
        <source>Duplicate address found, can only send to each address once per send operation.</source>
        <translation>發現有重複的位址。每個付款動作中，只能付給個別的位址一次。</translation>
    </message>
    <message>
        <source>Transaction creation failed!</source>
        <translation>製造交易失敗了！</translation>
    </message>
    <message>
        <source>The transaction was rejected! This might happen if some of the coins in your wallet were already spent, such as if you used a copy of wallet.dat and coins were spent in the copy but not marked as spent here.</source>
        <translation>交易被拒絕了！有時候會發生這種錯誤，是因為你錢包中的一些錢已經被花掉了。比如說你複製了錢包檔 wallet.dat, 然後用複製的錢包花掉了錢，你現在所用的原來的錢包中，卻沒有那筆錢已經花掉的紀錄。</translation>
    </message>
    <message>
<<<<<<< HEAD
        <location line="+113"/>
        <source>Warning: Invalid Riecoin address</source>
        <translation>警告: 黎曼幣位址無效</translation>
=======
        <source>Warning: Invalid Bitcoin address</source>
        <translation>警告: 位元幣位址無效</translation>
>>>>>>> e39a3f2c
    </message>
    <message>
        <source>(no label)</source>
        <translation>(無標記)</translation>
    </message>
    <message>
        <source>Warning: Unknown change address</source>
        <translation>警告: 不明的找零位址</translation>
    </message>
    <message>
        <source>Are you sure you want to send?</source>
        <translation>你確定要付錢出去嗎？</translation>
    </message>
    <message>
        <source>added as transaction fee</source>
        <translation>加做交易手續費</translation>
    </message>
    <message>
        <source>Payment request expired</source>
        <translation>付款的要求已經過期</translation>
    </message>
    <message>
        <source>Invalid payment address %1</source>
        <translation>無效的付款位址 %1</translation>
    </message>
</context>
<context>
    <name>SendCoinsEntry</name>
    <message>
        <source>A&amp;mount:</source>
        <translation>金額:</translation>
    </message>
    <message>
        <source>Pay &amp;To:</source>
        <translation>付給:</translation>
    </message>
    <message>
        <source>The address to send the payment to (e.g. 1NS17iag9jJgTHD1VXjvLCEnZuQ3rJDE9L)</source>
        <translation>付款的目標位址(像是 1NS17iag9jJgTHD1VXjvLCEnZuQ3rJDE9L)</translation>
    </message>
    <message>
        <source>Enter a label for this address to add it to your address book</source>
        <translation>請輸入這個位址的標記來把它加進位址簿中</translation>
    </message>
    <message>
        <source>&amp;Label:</source>
        <translation>標記:</translation>
    </message>
    <message>
        <source>Choose previously used address</source>
        <translation>選擇先前使用過的位址</translation>
    </message>
    <message>
        <source>This is a normal payment.</source>
        <translation>這是一筆正常的付款。</translation>
    </message>
    <message>
        <source>Alt+A</source>
        <translation>Alt+A</translation>
    </message>
    <message>
        <source>Paste address from clipboard</source>
        <translation>貼上剪貼簿裡的位址</translation>
    </message>
    <message>
        <source>Alt+P</source>
        <translation>Alt+P</translation>
    </message>
    <message>
        <source>Remove this entry</source>
        <translation>刪掉這個項目</translation>
    </message>
    <message>
        <source>Message:</source>
        <translation>訊息:</translation>
    </message>
    <message>
        <source>This is a verified payment request.</source>
        <translation>這是個已驗證的付款要求。</translation>
    </message>
    <message>
        <source>Enter a label for this address to add it to the list of used addresses</source>
        <translation>請輸入這個位址的標記，來把它加進去已使用過位址的清單。</translation>
    </message>
    <message>
<<<<<<< HEAD
        <location line="+33"/>
        <source>A message that was attached to the riecoin: URI which will be stored with the transaction for your reference. Note: This message will not be sent over the Riecoin network.</source>
        <translation>附加在黎曼幣付款協議 URI 中的訊息，會和交易內容一起存起來，給你自己做參考。注意: 這個訊息不會送到黎曼幣網路上。</translation>
=======
        <source>A message that was attached to the bitcoin: URI which will be stored with the transaction for your reference. Note: This message will not be sent over the Bitcoin network.</source>
        <translation>附加在位元幣付款協議 URI 中的訊息，會和交易內容一起存起來，給你自己做參考。注意: 這個訊息不會送到位元幣網路上。</translation>
>>>>>>> e39a3f2c
    </message>
    <message>
        <source>This is an unverified payment request.</source>
        <translation>這是個沒驗證過的付款要求。</translation>
    </message>
    <message>
        <source>Pay To:</source>
        <translation>付給:</translation>
    </message>
    <message>
        <source>Memo:</source>
        <translation>備註:</translation>
    </message>
</context>
<context>
    <name>ShutdownWindow</name>
    <message>
<<<<<<< HEAD
        <location filename="../utilitydialog.cpp" line="+48"/>
        <source>Riecoin Core is shutting down...</source>
        <translation>黎曼幣核心正在關閉中...</translation>
=======
        <source>Bitcoin Core is shutting down...</source>
        <translation>位元幣核心正在關閉中...</translation>
>>>>>>> e39a3f2c
    </message>
    <message>
        <source>Do not shut down the computer until this window disappears.</source>
        <translation> 在這個視窗不見以前，請不要關掉電腦。</translation>
    </message>
</context>
<context>
    <name>SignVerifyMessageDialog</name>
    <message>
        <source>Signatures - Sign / Verify a Message</source>
        <translation>簽章 - 簽署或驗證訊息</translation>
    </message>
    <message>
        <source>&amp;Sign Message</source>
        <translation>簽署訊息</translation>
    </message>
    <message>
        <source>You can sign messages with your addresses to prove you own them. Be careful not to sign anything vague, as phishing attacks may try to trick you into signing your identity over to them. Only sign fully-detailed statements you agree to.</source>
        <translation>你可以用自己的位址簽署訊息，來證明你對位址的所有權。但是請小心，不要簽署語意含糊不清的內容，因為釣魚式詐騙可能會用騙你簽署的手法來冒充是你。只有在語句中的細節你都同意時才簽署。</translation>
    </message>
    <message>
        <source>The address to sign the message with (e.g. 1NS17iag9jJgTHD1VXjvLCEnZuQ3rJDE9L)</source>
        <translation>用來簽署訊息的位址(像是 1NS17iag9jJgTHD1VXjvLCEnZuQ3rJDE9L)</translation>
    </message>
    <message>
        <source>Choose previously used address</source>
        <translation>選擇先前使用過的位址</translation>
    </message>
    <message>
        <source>Alt+A</source>
        <translation>Alt+A</translation>
    </message>
    <message>
        <source>Paste address from clipboard</source>
        <translation>貼上剪貼簿裡的位址</translation>
    </message>
    <message>
        <source>Alt+P</source>
        <translation>Alt+P</translation>
    </message>
    <message>
        <source>Enter the message you want to sign here</source>
        <translation>請在這裡輸入你想簽署的訊息</translation>
    </message>
    <message>
        <source>Signature</source>
        <translation>簽章</translation>
    </message>
    <message>
        <source>Copy the current signature to the system clipboard</source>
        <translation>複製目前的簽章到系統剪貼簿</translation>
    </message>
    <message>
<<<<<<< HEAD
        <location line="+21"/>
        <source>Sign the message to prove you own this Riecoin address</source>
        <translation>簽署這個訊息來證明這個黎曼幣位址是你的</translation>
=======
        <source>Sign the message to prove you own this Bitcoin address</source>
        <translation>簽署這個訊息來證明這個位元幣位址是你的</translation>
>>>>>>> e39a3f2c
    </message>
    <message>
        <source>Sign &amp;Message</source>
        <translation>簽署訊息</translation>
    </message>
    <message>
        <source>Reset all sign message fields</source>
        <translation>重設所有訊息簽署欄位</translation>
    </message>
    <message>
        <source>Clear &amp;All</source>
        <translation>全部清掉</translation>
    </message>
    <message>
        <source>&amp;Verify Message</source>
        <translation>驗證訊息</translation>
    </message>
    <message>
        <source>Enter the signing address, message (ensure you copy line breaks, spaces, tabs, etc. exactly) and signature below to verify the message. Be careful not to read more into the signature than what is in the signed message itself, to avoid being tricked by a man-in-the-middle attack.</source>
        <translation>請在下面輸入簽署的位址，訊息(請確定完整複製了所包含的換行，空格，跳位符號等等)，以及簽章，來驗證這個訊息。請小心，除了訊息內容以外，不要對簽章本身過度解讀，以避免被用「中間人攻擊法」詐騙。</translation>
    </message>
    <message>
        <source>The address the message was signed with (e.g. 1NS17iag9jJgTHD1VXjvLCEnZuQ3rJDE9L)</source>
        <translation>簽署這個訊息的位址(像是 1NS17iag9jJgTHD1VXjvLCEnZuQ3rJDE9L)</translation>
    </message>
    <message>
<<<<<<< HEAD
        <location line="+37"/>
        <source>Verify the message to ensure it was signed with the specified Riecoin address</source>
        <translation>驗證這個訊息來確定是用指定的黎曼幣位址簽署的</translation>
=======
        <source>Verify the message to ensure it was signed with the specified Bitcoin address</source>
        <translation>驗證這個訊息來確定是用指定的位元幣位址簽署的</translation>
>>>>>>> e39a3f2c
    </message>
    <message>
        <source>Verify &amp;Message</source>
        <translation>驗證訊息</translation>
    </message>
    <message>
        <source>Reset all verify message fields</source>
        <translation>重設所有訊息驗證欄位</translation>
    </message>
    <message>
<<<<<<< HEAD
        <location filename="../signverifymessagedialog.cpp" line="+30"/>
        <source>Enter a Riecoin address (e.g. 1NS17iag9jJgTHD1VXjvLCEnZuQ3rJDE9L)</source>
        <translation>請輸入黎曼幣位址(像是 1NS17iag9jJgTHD1VXjvLCEnZuQ3rJDE9L)</translation>
=======
        <source>Enter a Bitcoin address (e.g. 1NS17iag9jJgTHD1VXjvLCEnZuQ3rJDE9L)</source>
        <translation>請輸入位元幣位址(像是 1NS17iag9jJgTHD1VXjvLCEnZuQ3rJDE9L)</translation>
>>>>>>> e39a3f2c
    </message>
    <message>
        <source>Click &quot;Sign Message&quot; to generate signature</source>
        <translation>請按一下「簽署訊息」來產生簽章</translation>
    </message>
    <message>
        <source>The entered address is invalid.</source>
        <translation>輸入的位址無效。</translation>
    </message>
    <message>
        <source>Please check the address and try again.</source>
        <translation>請檢查位址是否正確後再試一次。</translation>
    </message>
    <message>
        <source>The entered address does not refer to a key.</source>
        <translation>輸入的位址沒有對應到你的任何密鑰。</translation>
    </message>
    <message>
        <source>Wallet unlock was cancelled.</source>
        <translation>錢包解鎖已取消。</translation>
    </message>
    <message>
        <source>Private key for the entered address is not available.</source>
        <translation>沒有對應輸入位址的密鑰。</translation>
    </message>
    <message>
        <source>Message signing failed.</source>
        <translation>訊息簽署失敗。</translation>
    </message>
    <message>
        <source>Message signed.</source>
        <translation>訊息簽署好了。</translation>
    </message>
    <message>
        <source>The signature could not be decoded.</source>
        <translation>沒辦法把這個簽章解碼。</translation>
    </message>
    <message>
        <source>Please check the signature and try again.</source>
        <translation>請檢查簽章是否正確後再試一次。</translation>
    </message>
    <message>
        <source>The signature did not match the message digest.</source>
        <translation>這個簽章跟訊息的數位摘要不符。</translation>
    </message>
    <message>
        <source>Message verification failed.</source>
        <translation>訊息驗證失敗。</translation>
    </message>
    <message>
        <source>Message verified.</source>
        <translation>訊息驗證沒錯。</translation>
    </message>
</context>
<context>
    <name>SplashScreen</name>
    <message>
<<<<<<< HEAD
        <location filename="../splashscreen.cpp" line="+28"/>
        <source>Riecoin Core</source>
        <translation>黎曼幣核心</translation>
    </message>
    <message>
        <location line="+2"/>
        <source>The Riecoin Core developers</source>
        <translation>黎曼幣核心開發人員</translation>
=======
        <source>Bitcoin Core</source>
        <translation>位元幣核心</translation>
    </message>
    <message>
        <source>The Bitcoin Core developers</source>
        <translation>位元幣核心開發人員</translation>
>>>>>>> e39a3f2c
    </message>
    <message>
        <source>[testnet]</source>
        <translation>[testnet]</translation>
    </message>
</context>
<context>
    <name>TrafficGraphWidget</name>
    <message>
        <source>KB/s</source>
        <translation>KB/s</translation>
    </message>
</context>
<context>
    <name>TransactionDesc</name>
    <message>
        <source>Open until %1</source>
        <translation>到 %1 前可修改</translation>
    </message>
    <message>
        <source>conflicted</source>
        <translation>有衝突</translation>
    </message>
    <message>
        <source>%1/offline</source>
        <translation>%1 次/離線中</translation>
    </message>
    <message>
        <source>%1/unconfirmed</source>
        <translation>%1 次/未確認</translation>
    </message>
    <message>
        <source>%1 confirmations</source>
        <translation>確認 %1 次</translation>
    </message>
    <message>
        <source>Status</source>
        <translation>狀態</translation>
    </message>
    <message numerus="yes">
        <source>, broadcast through %n node(s)</source>
        <translation><numerusform>，已公告給 %n 個節點</numerusform></translation>
    </message>
    <message>
        <source>Date</source>
        <translation>日期</translation>
    </message>
    <message>
        <source>Source</source>
        <translation>來源</translation>
    </message>
    <message>
        <source>Generated</source>
        <translation>生產出來</translation>
    </message>
    <message>
        <source>From</source>
        <translation>來源</translation>
    </message>
    <message>
        <source>To</source>
        <translation>目的</translation>
    </message>
    <message>
        <source>own address</source>
        <translation>自己的位址</translation>
    </message>
    <message>
        <source>label</source>
        <translation>標記</translation>
    </message>
    <message>
        <source>Credit</source>
        <translation>入帳</translation>
    </message>
    <message numerus="yes">
        <source>matures in %n more block(s)</source>
        <translation><numerusform>再等 %n 個區塊生出來後成熟</numerusform></translation>
    </message>
    <message>
        <source>not accepted</source>
        <translation>不被接受</translation>
    </message>
    <message>
        <source>Debit</source>
        <translation>出帳</translation>
    </message>
    <message>
        <source>Transaction fee</source>
        <translation>交易手續費</translation>
    </message>
    <message>
        <source>Net amount</source>
        <translation>淨額</translation>
    </message>
    <message>
        <source>Message</source>
        <translation>訊息</translation>
    </message>
    <message>
        <source>Comment</source>
        <translation>附註</translation>
    </message>
    <message>
        <source>Transaction ID</source>
        <translation>交易識別碼</translation>
    </message>
    <message>
        <source>Merchant</source>
        <translation>商家</translation>
    </message>
    <message>
        <source>Generated coins must mature %1 blocks before they can be spent. When you generated this block, it was broadcast to the network to be added to the block chain. If it fails to get into the chain, its state will change to &quot;not accepted&quot; and it won&apos;t be spendable. This may occasionally happen if another node generates a block within a few seconds of yours.</source>
        <translation>生產出來的錢要再等 %1 個區塊生出來後才成熟可以用。當區塊生產出來時會公布到網路上，來被加進區塊鏈。如果加失敗了，狀態就會變成「不被接受」，而且不能夠花。如果在你生產出區塊的幾秒鐘內，也有其他節點生產出來的話，就有可能會發生這種情形。</translation>
    </message>
    <message>
        <source>Debug information</source>
        <translation>除錯資訊</translation>
    </message>
    <message>
        <source>Transaction</source>
        <translation>交易</translation>
    </message>
    <message>
        <source>Inputs</source>
        <translation>輸入</translation>
    </message>
    <message>
        <source>Amount</source>
        <translation>金額</translation>
    </message>
    <message>
        <source>true</source>
        <translation>是</translation>
    </message>
    <message>
        <source>false</source>
        <translation>否</translation>
    </message>
    <message>
        <source>, has not been successfully broadcast yet</source>
        <translation>，還沒成功公告出去</translation>
    </message>
    <message numerus="yes">
        <source>Open for %n more block(s)</source>
        <translation><numerusform>到下 %n 個區塊生出來前可修改</numerusform></translation>
    </message>
    <message>
        <source>unknown</source>
        <translation>未知</translation>
    </message>
</context>
<context>
    <name>TransactionDescDialog</name>
    <message>
        <source>Transaction details</source>
        <translation>交易明細</translation>
    </message>
    <message>
        <source>This pane shows a detailed description of the transaction</source>
        <translation>這個版面顯示這次交易的詳細說明</translation>
    </message>
</context>
<context>
    <name>TransactionTableModel</name>
    <message>
        <source>Date</source>
        <translation>日期</translation>
    </message>
    <message>
        <source>Type</source>
        <translation>種類</translation>
    </message>
    <message>
        <source>Address</source>
        <translation>位址</translation>
    </message>
    <message>
        <source>Amount</source>
        <translation>金額</translation>
    </message>
    <message>
        <source>Immature (%1 confirmations, will be available after %2)</source>
        <translation>未成熟(確認 %1 次，會在 %2 次後可用)</translation>
    </message>
    <message numerus="yes">
        <source>Open for %n more block(s)</source>
        <translation><numerusform>到下 %n 個區塊生出來前可修改</numerusform></translation>
    </message>
    <message>
        <source>Open until %1</source>
        <translation>到 %1 前可修改</translation>
    </message>
    <message>
        <source>Confirmed (%1 confirmations)</source>
        <translation>已確認(%1 次)</translation>
    </message>
    <message>
        <source>This block was not received by any other nodes and will probably not be accepted!</source>
        <translation>沒有其他節點收到這個區塊，也許它不會被接受！</translation>
    </message>
    <message>
        <source>Generated but not accepted</source>
        <translation>生產出來但是不被接受</translation>
    </message>
    <message>
        <source>Offline</source>
        <translation>離線中</translation>
    </message>
    <message>
        <source>Unconfirmed</source>
        <translation>未確認</translation>
    </message>
    <message>
        <source>Confirming (%1 of %2 recommended confirmations)</source>
        <translation>確認中(已經 %1 次，建議至少 %2 次)</translation>
    </message>
    <message>
        <source>Conflicted</source>
        <translation>有衝突</translation>
    </message>
    <message>
        <source>Received with</source>
        <translation>收款在</translation>
    </message>
    <message>
        <source>Received from</source>
        <translation>收款自</translation>
    </message>
    <message>
        <source>Sent to</source>
        <translation>付款給</translation>
    </message>
    <message>
        <source>Payment to yourself</source>
        <translation>付給自己</translation>
    </message>
    <message>
        <source>Mined</source>
        <translation>開採所得</translation>
    </message>
    <message>
        <source>(n/a)</source>
        <translation>(不適用)</translation>
    </message>
    <message>
        <source>Transaction status. Hover over this field to show number of confirmations.</source>
        <translation>交易狀態。把游標停在欄位上會顯示確認次數。</translation>
    </message>
    <message>
        <source>Date and time that the transaction was received.</source>
        <translation>收到交易的日期和時間。</translation>
    </message>
    <message>
        <source>Type of transaction.</source>
        <translation>交易的種類。</translation>
    </message>
    <message>
        <source>Destination address of transaction.</source>
        <translation>交易的目的地位址。</translation>
    </message>
    <message>
        <source>Amount removed from or added to balance.</source>
        <translation>要減掉或加進餘額的金額。</translation>
    </message>
</context>
<context>
    <name>TransactionView</name>
    <message>
        <source>All</source>
        <translation>全部</translation>
    </message>
    <message>
        <source>Today</source>
        <translation>今天</translation>
    </message>
    <message>
        <source>This week</source>
        <translation>這星期</translation>
    </message>
    <message>
        <source>This month</source>
        <translation>這個月</translation>
    </message>
    <message>
        <source>Last month</source>
        <translation>上個月</translation>
    </message>
    <message>
        <source>This year</source>
        <translation>今年</translation>
    </message>
    <message>
        <source>Range...</source>
        <translation>指定範圍...</translation>
    </message>
    <message>
        <source>Received with</source>
        <translation>收款</translation>
    </message>
    <message>
        <source>Sent to</source>
        <translation>付款</translation>
    </message>
    <message>
        <source>To yourself</source>
        <translation>給自己</translation>
    </message>
    <message>
        <source>Mined</source>
        <translation>開採所得</translation>
    </message>
    <message>
        <source>Other</source>
        <translation>其它</translation>
    </message>
    <message>
        <source>Enter address or label to search</source>
        <translation>請輸入要搜尋的位址或標記</translation>
    </message>
    <message>
        <source>Min amount</source>
        <translation>最小金額</translation>
    </message>
    <message>
        <source>Copy address</source>
        <translation>複製位址</translation>
    </message>
    <message>
        <source>Copy label</source>
        <translation>複製標記</translation>
    </message>
    <message>
        <source>Copy amount</source>
        <translation>複製金額</translation>
    </message>
    <message>
        <source>Copy transaction ID</source>
        <translation>複製交易識別碼</translation>
    </message>
    <message>
        <source>Edit label</source>
        <translation>編輯標記</translation>
    </message>
    <message>
        <source>Show transaction details</source>
        <translation>顯示交易明細</translation>
    </message>
    <message>
        <source>Export Transaction History</source>
        <translation>匯出交易記錄</translation>
    </message>
    <message>
        <source>Exporting Failed</source>
        <translation>匯出失敗</translation>
    </message>
    <message>
        <source>There was an error trying to save the transaction history to %1.</source>
        <translation>儲存交易記錄到 %1 時發生錯誤。</translation>
    </message>
    <message>
        <source>Exporting Successful</source>
        <translation>匯出成功</translation>
    </message>
    <message>
        <source>The transaction history was successfully saved to %1.</source>
        <translation>交易記錄已經成功儲存到 %1 了。</translation>
    </message>
    <message>
        <source>Comma separated file (*.csv)</source>
        <translation>逗點分隔資料檔(*.csv)</translation>
    </message>
    <message>
        <source>Confirmed</source>
        <translation>已確認</translation>
    </message>
    <message>
        <source>Date</source>
        <translation>日期</translation>
    </message>
    <message>
        <source>Type</source>
        <translation>種類</translation>
    </message>
    <message>
        <source>Label</source>
        <translation>標記</translation>
    </message>
    <message>
        <source>Address</source>
        <translation>位址</translation>
    </message>
    <message>
        <source>Amount</source>
        <translation>金額</translation>
    </message>
    <message>
        <source>ID</source>
        <translation>識別碼</translation>
    </message>
    <message>
        <source>Range:</source>
        <translation>範圍:</translation>
    </message>
    <message>
        <source>to</source>
        <translation>到</translation>
    </message>
</context>
<context>
    <name>WalletFrame</name>
    <message>
        <source>No wallet has been loaded.</source>
        <translation>沒有載入錢包。</translation>
    </message>
</context>
<context>
    <name>WalletModel</name>
    <message>
        <source>Send Coins</source>
        <translation>付款</translation>
    </message>
</context>
<context>
    <name>WalletView</name>
    <message>
        <source>&amp;Export</source>
        <translation>匯出</translation>
    </message>
    <message>
        <source>Export the data in the current tab to a file</source>
        <translation>把目前分頁的資料匯出存成檔案</translation>
    </message>
    <message>
        <source>Backup Wallet</source>
        <translation>備份錢包</translation>
    </message>
    <message>
        <source>Wallet Data (*.dat)</source>
        <translation>錢包資料檔(*.dat)</translation>
    </message>
    <message>
        <source>Backup Failed</source>
        <translation>備份失敗</translation>
    </message>
    <message>
        <source>There was an error trying to save the wallet data to %1.</source>
        <translation>儲存錢包資料到 %1 時發生錯誤。</translation>
    </message>
    <message>
        <source>The wallet data was successfully saved to %1.</source>
        <translation>錢包的資料已經成功儲存到 %1 了。</translation>
    </message>
    <message>
        <source>Backup Successful</source>
        <translation>備份成功</translation>
    </message>
</context>
<context>
    <name>riecoin-core</name>
    <message>
        <source>Usage:</source>
        <translation>用法:</translation>
    </message>
    <message>
        <source>List commands</source>
        <translation>列出指令</translation>
    </message>
    <message>
        <source>Get help for a command</source>
        <translation>取得指令說明</translation>
    </message>
    <message>
        <source>Options:</source>
        <translation>選項:</translation>
    </message>
    <message>
<<<<<<< HEAD
        <location line="+22"/>
        <source>Specify configuration file (default: riecoin.conf)</source>
        <translation>指定設定檔(預設值: riecoin.conf)</translation>
    </message>
    <message>
        <location line="+3"/>
        <source>Specify pid file (default: riecoind.pid)</source>
        <translation>指定行程識別碼(PID)檔(預設值:  riecoind.pid)</translation>
=======
        <source>Specify configuration file (default: bitcoin.conf)</source>
        <translation>指定設定檔(預設值: bitcoin.conf)</translation>
    </message>
    <message>
        <source>Specify pid file (default: bitcoind.pid)</source>
        <translation>指定行程識別碼(PID)檔(預設值:  bitcoind.pid)</translation>
>>>>>>> e39a3f2c
    </message>
    <message>
        <source>Specify data directory</source>
        <translation>指定資料目錄</translation>
    </message>
    <message>
<<<<<<< HEAD
        <location line="-9"/>
        <source>Set database cache size in megabytes (default: 25)</source>
        <translation>設定資料庫快取大小成多少百萬黎曼組(MB；預設值: 25)</translation>
    </message>
    <message>
        <location line="-26"/>
=======
>>>>>>> e39a3f2c
        <source>Listen for connections on &lt;port&gt; (default: 8333 or testnet: 18333)</source>
        <translation>在通訊埠 &lt;port&gt; 聽候連線(預設值: 8333, 或若是測試網路: 18333)</translation>
    </message>
    <message>
        <source>Maintain at most &lt;n&gt; connections to peers (default: 125)</source>
        <translation>維持連線節點數的上限為 &lt;n&gt; 個(預設值: 125)</translation>
    </message>
    <message>
        <source>Connect to a node to retrieve peer addresses, and disconnect</source>
        <translation>連線到某個節點來取得其它節點的位址，然後斷線</translation>
    </message>
    <message>
        <source>Specify your own public address</source>
        <translation>指定自己的公開位址</translation>
    </message>
    <message>
        <source>Threshold for disconnecting misbehaving peers (default: 100)</source>
        <translation>把異常節點斷線的臨界值(預設值: 100)</translation>
    </message>
    <message>
        <source>Number of seconds to keep misbehaving peers from reconnecting (default: 86400)</source>
        <translation>拒絕跟異常節點連線的秒數(預設值: 86400)</translation>
    </message>
    <message>
        <source>An error occurred while setting up the RPC port %u for listening on IPv4: %s</source>
        <translation>設定在 IPv4 網路上以通訊埠 %u 聽取 RPC 連線時發生錯誤: %s</translation>
    </message>
    <message>
        <source>Listen for JSON-RPC connections on &lt;port&gt; (default: 8332 or testnet: 18332)</source>
        <translation>在通訊埠 &lt;port&gt; 聽候 JSON-RPC 連線(預設值: 8332, 或若是測試網路: 18332)</translation>
    </message>
    <message>
        <source>Accept command line and JSON-RPC commands</source>
        <translation>接受指令列和 JSON-RPC 指令
</translation>
    </message>
    <message>
        <source>Bitcoin Core RPC client version</source>
        <translation>位元幣核心 RPC 客戶端軟體版本</translation>
    </message>
    <message>
        <source>Run in the background as a daemon and accept commands</source>
        <translation>用護靈模式在背後執行並接受指令</translation>
    </message>
    <message>
        <source>Use the test network</source>
        <translation>使用測試網路</translation>
    </message>
    <message>
        <source>Accept connections from outside (default: 1 if no -proxy or -connect)</source>
        <translation>是否接受外來連線(預設值: 當沒有 -proxy 或 -connect 時為 1)</translation>
    </message>
    <message>
        <source>%s, you must set a rpcpassword in the configuration file:
%s
It is recommended you use the following random password:
rpcuser=riecoinrpc
rpcpassword=%s
(you do not need to remember this password)
The username and password MUST NOT be the same.
If the file does not exist, create it with owner-readable-only file permissions.
It is also recommended to set alertnotify so you are notified of problems;
for example: alertnotify=echo %%s | mail -s &quot;Riecoin Alert&quot; admin@foo.com
</source>
        <translation>%s, 你必須要在以下設定檔中設定 RPC 密碼(rpcpassword):
%s
建議你使用以下隨機產生的密碼:
rpcuser=riecoinrpc
rpcpassword=%s
(你不用記住這個密碼)
使用者名稱(rpcuser)和密碼(rpcpassword)不可以相同！
如果還沒有這個設定檔，請在造出來的時候，設定檔案權限成「只有主人才能讀取」。
也建議你設定警示通知，發生問題時你才會被通知到；
比如說設定成:
alertnotify=echo %%s | mail -s &quot;Riecoin Alert&quot; admin@foo.com</translation>
    </message>
    <message>
        <source>Acceptable ciphers (default: TLSv1.2+HIGH:TLSv1+HIGH:!SSLv2:!aNULL:!eNULL:!3DES:@STRENGTH)</source>
        <translation>可接受的加密演算法 (預設值: TLSv1.2+HIGH:TLSv1+HIGH:!SSLv2:!aNULL:!eNULL:!3DES:@STRENGTH)</translation>
    </message>
    <message>
        <source>An error occurred while setting up the RPC port %u for listening on IPv6, falling back to IPv4: %s</source>
        <translation>設定在 IPv6 網路上以通訊埠 %u 聽候 RPC 連線失敗，退而改用 IPv4 網路: %s</translation>
    </message>
    <message>
        <source>Bind to given address and always listen on it. Use [host]:port notation for IPv6</source>
        <translation>和指定的位址繫結，並總是在指定位址聽候連線。IPv6 請用 [主機]:通訊埠 這種格式</translation>
    </message>
    <message>
<<<<<<< HEAD
        <location line="+3"/>
        <source>Cannot obtain a lock on data directory %s. Riecoin is probably already running.</source>
        <translation>沒辦法鎖定 %s 這個資料目錄。也許黎曼幣軟體已經在執行了。</translation>
=======
        <source>Continuously rate-limit free transactions to &lt;n&gt;*1000 bytes per minute (default:15)</source>
        <translation>對沒付手續費的交易持續限制一分鐘內最多只能有 &lt;n&gt; 千位元組 (預設值: 15)</translation>
>>>>>>> e39a3f2c
    </message>
    <message>
        <source>Enter regression test mode, which uses a special chain in which blocks can be solved instantly. This is intended for regression testing tools and app development.</source>
        <translation>進入回歸測試模式，使用可以立即解出區塊的特殊區塊鏈。目的是用來做回歸測試，以及配合應用程式的開發。</translation>
    </message>
    <message>
        <source>Enter regression test mode, which uses a special chain in which blocks can be solved instantly.</source>
        <translation>進入回歸測試模式，使用可以立即解出區塊的特殊區塊鏈。</translation>
    </message>
    <message>
        <source>Error: Listening for incoming connections failed (listen returned error %d)</source>
        <translation>錯誤: 聽候外來連線失敗(回傳錯誤 %d)</translation>
    </message>
    <message>
        <source>Error: The transaction was rejected! This might happen if some of the coins in your wallet were already spent, such as if you used a copy of wallet.dat and coins were spent in the copy but not marked as spent here.</source>
        <translation>錯誤: 交易被拒絕了！有時候會發生這種錯誤，是因為你錢包中的一些錢已經被花掉了。比如說你複製了錢包檔 wallet.dat, 然後用複製的錢包花掉了錢，你現在所用的原來的錢包中，卻沒有那筆錢已經花掉的紀錄。</translation>
    </message>
    <message>
        <source>Error: This transaction requires a transaction fee of at least %s because of its amount, complexity, or use of recently received funds!</source>
        <translation>錯誤: 這筆交易需要至少 %s 的手續費！因為它的金額太大，或複雜度太高，或是使用了最近才剛收到的款項。</translation>
    </message>
    <message>
        <source>Execute command when a wallet transaction changes (%s in cmd is replaced by TxID)</source>
        <translation>當錢包有交易改變時要執行的指令(指令中的 %s 會被取代成交易識別碼)</translation>
    </message>
    <message>
        <source>Fees smaller than this are considered zero fee (for transaction creation) (default:</source>
        <translation>手續費低於這個時會被認為是沒付手續費(產生交易用)(預設值:</translation>
    </message>
    <message>
        <source>Flush database activity from memory pool to disk log every &lt;n&gt; megabytes (default: 100)</source>
        <translation>每當累積到 &lt;n&gt; 百萬位元組(MB)時，才將資料庫的變動從記憶體暫存池中寫進磁碟紀錄檔 (預設值: 100)</translation>
    </message>
    <message>
        <source>How thorough the block verification of -checkblocks is (0-4, default: 3)</source>
        <translation>使用 -checkblocks 檢查區塊的仔細程度 (0 到 4，預設值: 3)</translation>
    </message>
    <message>
        <source>In this mode -genproclimit controls how many blocks are generated immediately.</source>
        <translation>在這個運作模式下，-genproclimit 選項控制立刻產生出的區塊數目。</translation>
    </message>
    <message>
        <source>Set the number of script verification threads (%u to %d, 0 = auto, &lt;0 = leave that many cores free, default: %d)</source>
        <translation>設定指令碼驗證的執行緒數目 (%u 到 %d，0 表示程式自動決定，小於 0 表示保留處理器核心不用的數目，預設值: 0)</translation>
    </message>
    <message>
        <source>Set the processor limit for when generation is on (-1 = unlimited, default: -1)</source>
        <translation>當生產位元幣打開時，設定處理器使用數目限制 (-1 表示不限制，預設值: -1)</translation>
    </message>
    <message>
        <source>This is a pre-release test build - use at your own risk - do not use for mining or merchant applications</source>
        <translation>這是個還沒發表的測試版本 - 使用請自負風險 - 請不要用來開採或商業應用</translation>
    </message>
    <message>
        <source>Unable to bind to %s on this computer. Bitcoin Core is probably already running.</source>
        <translation>沒辦法繫結在這台電腦上的 %s 。位元幣核心可能已經在執行了。</translation>
    </message>
    <message>
        <source>Use separate SOCKS5 proxy to reach peers via Tor hidden services (default: -proxy)</source>
        <translation>使用另外的 SOCK5 代理伺服器，來透過 Tor 隱藏服務跟節點聯繫(預設值: 同 -proxy)</translation>
    </message>
    <message>
        <source>Warning: -paytxfee is set very high! This is the transaction fee you will pay if you send a transaction.</source>
        <translation>警告: -paytxfee 設定了很高的金額！這可是你交易付款所要付的手續費。</translation>
    </message>
    <message>
<<<<<<< HEAD
        <location line="+3"/>
        <source>Warning: Please check that your computer&apos;s date and time are correct! If your clock is wrong Riecoin will not work properly.</source>
        <translation>警告: 請檢查電腦日期和時間是否正確！黎曼幣軟體沒辦法在時鐘不準的情況下正常運作。</translation>
=======
        <source>Warning: Please check that your computer&apos;s date and time are correct! If your clock is wrong Bitcoin will not work properly.</source>
        <translation>警告: 請檢查電腦日期和時間是否正確！位元幣軟體沒辦法在時鐘不準的情況下正常運作。</translation>
>>>>>>> e39a3f2c
    </message>
    <message>
        <source>Warning: The network does not appear to fully agree! Some miners appear to be experiencing issues.</source>
        <translation>警告: 黎曼幣網路對於區塊鏈結的決定目前有分歧！看來有些礦工會有問題。</translation>
    </message>
    <message>
        <source>Warning: We do not appear to fully agree with our peers! You may need to upgrade, or other nodes may need to upgrade.</source>
        <translation>警告: 我們和某些連線的節點對於區塊鏈結的決定不同！你可能需要升級，或是需要等其它的節點升級。</translation>
    </message>
    <message>
        <source>Warning: error reading wallet.dat! All keys read correctly, but transaction data or address book entries might be missing or incorrect.</source>
        <translation>警告: 讀取錢包檔 wallet.dat 時發生錯誤！所有的密鑰都正確讀取了，但是交易資料或位址簿資料可能會缺少或不正確。</translation>
    </message>
    <message>
        <source>Warning: wallet.dat corrupt, data salvaged! Original wallet.dat saved as wallet.{timestamp}.bak in %s; if your balance or transactions are incorrect you should restore from a backup.</source>
        <translation>警告: 錢包檔 wallet.dat 壞掉，但資料被拯救回來了！原來的 wallet.dat 會改儲存在 %s, 檔名是 wallet.{timestamp}.bak. 如果餘額或交易資料有誤，你應該要用備份資料復原回來。</translation>
    </message>
    <message>
        <source>(default: 1)</source>
        <translation>(預設值: 1)</translation>
    </message>
    <message>
        <source>(default: wallet.dat)</source>
        <translation>(預設值: wallet.dat)</translation>
    </message>
    <message>
        <source>&lt;category&gt; can be:</source>
        <translation>&lt;category&gt; 可以是:</translation>
    </message>
    <message>
        <source>Attempt to recover private keys from a corrupt wallet.dat</source>
        <translation>嘗試從壞掉的錢包檔 wallet.dat 復原密鑰</translation>
    </message>
    <message>
<<<<<<< HEAD
        <location line="+1"/>
        <source>Riecoin Core Daemon</source>
        <translation>黎曼幣核心護靈</translation>
    </message>
    <message>
        <location line="+1"/>
        <source>Riecoin RPC client version</source>
        <translation>黎曼幣 RPC 客戶端軟體版本</translation>
    </message>
    <message>
        <location line="+1"/>
=======
        <source>Bitcoin Core Daemon</source>
        <translation>位元幣核心護靈</translation>
    </message>
    <message>
>>>>>>> e39a3f2c
        <source>Block creation options:</source>
        <translation>區塊製造選項:</translation>
    </message>
    <message>
        <source>Clear list of wallet transactions (diagnostic tool; implies -rescan)</source>
        <translation>清掉錢包裡交易的列表(診斷用的工具; 也會做 -rescan)</translation>
    </message>
    <message>
        <source>Connect only to the specified node(s)</source>
        <translation>只連線到指定節點(可多個)</translation>
    </message>
    <message>
        <source>Connect through SOCKS proxy</source>
        <translation>透過 SOCKS 代理伺服器來連線</translation>
    </message>
    <message>
        <source>Connect to JSON-RPC on &lt;port&gt; (default: 8332 or testnet: 18332)</source>
        <translation>連線到埠號 &lt;port&gt; 上的 JSON-RPC 伺服器(預設值: 8332，或若是測試網路: 18332)</translation>
    </message>
    <message>
        <source>Connection options:</source>
        <translation>連線選項:</translation>
    </message>
    <message>
        <source>Corrupted block database detected</source>
        <translation>發現區塊資料庫壞掉了</translation>
    </message>
    <message>
        <source>Debugging/Testing options:</source>
        <translation>除錯與測試選項</translation>
    </message>
    <message>
        <source>Disable safemode, override a real safe mode event (default: 0)</source>
        <translation>不進入安全模式，用在真的發生需要進入安全模式的事件時，強制不進入 (預設值: 0)</translation>
    </message>
    <message>
        <source>Discover own IP address (default: 1 when listening and no -externalip)</source>
        <translation>找出自己的網際網路位址(預設值: 當有聽候連線且沒有 -externalip 時為 1)</translation>
    </message>
    <message>
        <source>Do not load the wallet and disable wallet RPC calls</source>
        <translation>不要載入錢包，並且拿掉錢包相關的 RPC 功能呼叫。</translation>
    </message>
    <message>
        <source>Do you want to rebuild the block database now?</source>
        <translation>你想要現在重建區塊資料庫嗎？</translation>
    </message>
    <message>
        <source>Error initializing block database</source>
        <translation>初始化區塊資料庫時發生錯誤</translation>
    </message>
    <message>
        <source>Error initializing wallet database environment %s!</source>
        <translation>初始化錢包資料庫環境 %s 時發生錯誤！</translation>
    </message>
    <message>
        <source>Error loading block database</source>
        <translation>載入區塊資料庫時發生錯誤</translation>
    </message>
    <message>
        <source>Error opening block database</source>
        <translation>打開區塊資料庫時發生錯誤</translation>
    </message>
    <message>
        <source>Error: Disk space is low!</source>
        <translation>錯誤: 磁碟空間很少！</translation>
    </message>
    <message>
        <source>Error: Wallet locked, unable to create transaction!</source>
        <translation>錯誤: 錢包被上鎖了，沒辦法製造新的交易！</translation>
    </message>
    <message>
        <source>Error: system error: </source>
        <translation>錯誤: 系統錯誤:</translation>
    </message>
    <message>
        <source>Failed to listen on any port. Use -listen=0 if you want this.</source>
        <translation>在任意的通訊埠聽候失敗。如果你希望這樣的話，可以設定 -listen=0.</translation>
    </message>
    <message>
        <source>Failed to read block info</source>
        <translation>讀取區塊資訊失敗</translation>
    </message>
    <message>
        <source>Failed to read block</source>
        <translation>讀取區塊失敗</translation>
    </message>
    <message>
        <source>Failed to sync block index</source>
        <translation>同步區塊索引失敗</translation>
    </message>
    <message>
        <source>Failed to write block index</source>
        <translation>把區塊索引寫進去失敗了</translation>
    </message>
    <message>
        <source>Failed to write block info</source>
        <translation>把區塊資訊寫進去失敗了</translation>
    </message>
    <message>
        <source>Failed to write block</source>
        <translation>把區塊資料寫進去失敗了</translation>
    </message>
    <message>
        <source>Failed to write file info</source>
        <translation>把檔案資訊寫進去失敗了</translation>
    </message>
    <message>
        <source>Failed to write to coin database</source>
        <translation>寫進錢幣資料庫失敗了</translation>
    </message>
    <message>
        <source>Failed to write transaction index</source>
        <translation>把交易索引寫進去失敗了</translation>
    </message>
    <message>
        <source>Failed to write undo data</source>
        <translation>把回復資料寫進去失敗了</translation>
    </message>
    <message>
        <source>Fee per kB to add to transactions you send</source>
        <translation>交易時每一千黎曼組(kB)加付的交易手續費</translation>
    </message>
    <message>
        <source>Fees smaller than this are considered zero fee (for relaying) (default:</source>
        <translation>手續費比這個低時會被認為是沒付手續費(轉發用)(預設值:</translation>
    </message>
    <message>
        <source>Find peers using DNS lookup (default: 1 unless -connect)</source>
        <translation>是否允許在找節點時使用域名查詢(預設值: 當沒用 -connect 時為 1)</translation>
    </message>
    <message>
        <source>Force safe mode (default: 0)</source>
        <translation>強制進入安全模式 (預設值: 0)</translation>
    </message>
    <message>
        <source>Generate coins (default: 0)</source>
        <translation>生產黎曼幣(預設值: 0)</translation>
    </message>
    <message>
        <source>How many blocks to check at startup (default: 288, 0 = all)</source>
        <translation>啓動時檢查的區塊數(預設值: 288, 指定 0 表示全部)</translation>
    </message>
    <message>
        <source>If &lt;category&gt; is not supplied, output all debugging information.</source>
        <translation>如果沒有提供 &lt;category&gt; 就會輸出所有的除錯資訊。</translation>
    </message>
    <message>
        <source>Importing...</source>
        <translation>正在匯入中...</translation>
    </message>
    <message>
        <source>Incorrect or no genesis block found. Wrong datadir for network?</source>
        <translation>創世區塊不正確或找不到。資料目錄錯了嗎？</translation>
    </message>
    <message>
        <source>Invalid -onion address: &apos;%s&apos;</source>
        <translation>無效的 -onion 位址: &apos;%s&apos;</translation>
    </message>
    <message>
        <source>Not enough file descriptors available.</source>
        <translation>檔案描述元不足。</translation>
    </message>
    <message>
        <source>Prepend debug output with timestamp (default: 1)</source>
        <translation>在除錯輸出內容前附加時間(預設值: 1)</translation>
    </message>
    <message>
        <source>RPC client options:</source>
        <translation>RPC 客戶端選項:</translation>
    </message>
    <message>
        <source>Rebuild block chain index from current blk000??.dat files</source>
        <translation>從目前的區塊檔 blk000??.dat 重建區塊鏈的索引</translation>
    </message>
    <message>
        <source>Select SOCKS version for -proxy (4 or 5, default: 5)</source>
        <translation>選擇 -proxy 指定代理伺服器的 SOCKS 協定版本(4 或 5, 預設值: 5)</translation>
    </message>
    <message>
<<<<<<< HEAD
        <location line="+1"/>
        <source>Send command to Riecoin server</source>
        <translation>傳送指令給黎曼幣伺服器</translation>
=======
        <source>Set database cache size in megabytes (%d to %d, default: %d)</source>
        <translation>設定資料庫快取大小是多少百萬位元組(MB，範圍: %d 到 %d，預設值: %d)</translation>
>>>>>>> e39a3f2c
    </message>
    <message>
        <source>Set maximum block size in bytes (default: %d)</source>
        <translation>設定區塊大小上限成多少黎曼組(預設值: %d)</translation>
    </message>
    <message>
        <source>Set the number of threads to service RPC calls (default: 4)</source>
        <translation>設定處理 RPC 服務請求的執行緒數目(預設值: 4)</translation>
    </message>
    <message>
        <source>Specify wallet file (within data directory)</source>
        <translation>指定錢包檔(會在資料目錄中)</translation>
    </message>
    <message>
<<<<<<< HEAD
        <location line="+2"/>
        <source>Start Riecoin server</source>
        <translation>啟動黎曼幣伺服器</translation>
=======
        <source>Spend unconfirmed change when sending transactions (default: 1)</source>
        <translation>傳送交易時可以花還沒確認的零錢(預設值: 1)</translation>
>>>>>>> e39a3f2c
    </message>
    <message>
        <source>This is intended for regression testing tools and app development.</source>
        <translation>這是設計用來給回歸測試工具和應用程式開發用的。</translation>
    </message>
    <message>
<<<<<<< HEAD
        <location line="+10"/>
        <source>Usage (deprecated, use riecoin-cli):</source>
        <translation>用法(已過時，請改用 riecoin-cli):</translation>
=======
        <source>Usage (deprecated, use bitcoin-cli):</source>
        <translation>用法(已過時，請改用 bitcoin-cli):</translation>
>>>>>>> e39a3f2c
    </message>
    <message>
        <source>Verifying blocks...</source>
        <translation>正在驗證區塊資料...</translation>
    </message>
    <message>
        <source>Verifying wallet...</source>
        <translation>正在驗證錢包資料...</translation>
    </message>
    <message>
        <source>Wait for RPC server to start</source>
        <translation>等待 RPC 伺服器啟動</translation>
    </message>
    <message>
        <source>Wallet %s resides outside data directory %s</source>
        <translation>錢包檔 %s 沒有在資料目錄 %s 裡面</translation>
    </message>
    <message>
        <source>Wallet options:</source>
        <translation>錢包選項:</translation>
    </message>
    <message>
        <source>Warning: Deprecated argument -debugnet ignored, use -debug=net</source>
        <translation>警告: 參數 -debugnet 因為已經淘汰掉了而被忽略，請改用 -debug=net</translation>
    </message>
    <message>
        <source>You need to rebuild the database using -reindex to change -txindex</source>
        <translation>改變 -txindex 參數後，必須要用 -reindex 參數來重建資料庫</translation>
    </message>
    <message>
        <source>Imports blocks from external blk000??.dat file</source>
        <translation>從其它來源的 blk000??.dat 檔匯入區塊</translation>
    </message>
    <message>
        <source>Cannot obtain a lock on data directory %s. Bitcoin Core is probably already running.</source>
        <translation>沒辦法鎖定資料目錄 %s。位元幣核心可能已經在執行了。</translation>
    </message>
    <message>
        <source>Execute command when a relevant alert is received or we see a really long fork (%s in cmd is replaced by message)</source>
        <translation>當收到相關警示，或發現相當長的分支時，所要執行的指令(指令中的 %s 會被取代成警示訊息)</translation>
    </message>
    <message>
        <source>Output debugging information (default: 0, supplying &lt;category&gt; is optional)</source>
        <translation>輸出除錯資訊(預設值: 0, 可以不指定 &lt;category&gt;)</translation>
    </message>
    <message>
        <source>Set maximum size of high-priority/low-fee transactions in bytes (default: %d)</source>
        <translation>設定高優先度或低手續費的交易資料大小上限成多少黎曼組(預設值: %d)</translation>
    </message>
    <message>
        <source>Information</source>
        <translation>資訊</translation>
    </message>
    <message>
        <source>Invalid amount for -minrelaytxfee=&lt;amount&gt;: &apos;%s&apos;</source>
        <translation>設定最低轉發手續費 -minrelaytxfee=&lt;金額&gt; 的金額無效: &apos;%s&apos;</translation>
    </message>
    <message>
        <source>Invalid amount for -mintxfee=&lt;amount&gt;: &apos;%s&apos;</source>
        <translation>設定 -mintxfee=&lt;金額&gt; 的金額無效: &apos;%s&apos;</translation>
    </message>
    <message>
        <source>Limit size of signature cache to &lt;n&gt; entries (default: 50000)</source>
        <translation>限制簽章快取大小為 &lt;n&gt; 筆 (預設值: 50000)</translation>
    </message>
    <message>
        <source>Log transaction priority and fee per kB when mining blocks (default: 0)</source>
        <translation>開採區塊的時候紀錄交易的優先度以及每千位元組(kB)的手續費 (預設值: 0)</translation>
    </message>
    <message>
        <source>Maintain a full transaction index (default: 0)</source>
        <translation>維護全部交易的索引(預設值: 0)</translation>
    </message>
    <message>
        <source>Maximum per-connection receive buffer, &lt;n&gt;*1000 bytes (default: 5000)</source>
        <translation>每個連線的接收緩衝區大小上限為 &lt;n&gt;*1000 個黎曼組(預設值: 5000)</translation>
    </message>
    <message>
        <source>Maximum per-connection send buffer, &lt;n&gt;*1000 bytes (default: 1000)</source>
        <translation>每個連線的傳送緩衝區大小上限為 &lt;n&gt;*1000 黎曼組(預設值: 1000)</translation>
    </message>
    <message>
        <source>Only accept block chain matching built-in checkpoints (default: 1)</source>
        <translation>只接受跟內建的檢查段點吻合的區塊鏈(預設值: 1)</translation>
    </message>
    <message>
        <source>Only connect to nodes in network &lt;net&gt; (IPv4, IPv6 or Tor)</source>
        <translation>只和 &lt;net&gt; 網路上的節點連線(IPv4, IPv6, 或 Tor)</translation>
    </message>
    <message>
<<<<<<< HEAD
        <location line="+9"/>
        <source>SSL options: (see the Riecoin Wiki for SSL setup instructions)</source>
        <translation>SSL 選項: (SSL 設定程序請見 Riecoin Wiki)</translation>
=======
        <source>Print block on startup, if found in block index</source>
        <translation>啟動時輸出指定的區塊內容，如果有在區塊索引中找到的話</translation>
    </message>
    <message>
        <source>Print block tree on startup (default: 0)</source>
        <translation>啟動時輸出區塊樹 (預設值: 0)</translation>
    </message>
    <message>
        <source>RPC SSL options: (see the Bitcoin Wiki for SSL setup instructions)</source>
        <translation>RPC SSL 選項: (SSL 設定程序請見 Bitcoin Wiki)</translation>
    </message>
    <message>
        <source>RPC server options:</source>
        <translation>RPC 伺服器選項:</translation>
    </message>
    <message>
        <source>Randomly drop 1 of every &lt;n&gt; network messages</source>
        <translation>隨機丟掉 &lt;n&gt; 分之一的網路訊息</translation>
    </message>
    <message>
        <source>Randomly fuzz 1 of every &lt;n&gt; network messages</source>
        <translation>隨機亂動 &lt;n&gt; 分之一的網路訊息裡的資料</translation>
    </message>
    <message>
        <source>Run a thread to flush wallet periodically (default: 1)</source>
        <translation>啟用定期將變動寫入錢包檔的執行緒 (預設值: 1)</translation>
    </message>
    <message>
        <source>SSL options: (see the Bitcoin Wiki for SSL setup instructions)</source>
        <translation>SSL 選項: (SSL 設定程序請見 Bitcoin Wiki)</translation>
>>>>>>> e39a3f2c
    </message>
    <message>
        <source>Send command to Bitcoin Core</source>
        <translation>傳送指令給位元幣核心</translation>
    </message>
    <message>
        <source>Send trace/debug info to console instead of debug.log file</source>
        <translation>在終端機顯示追蹤或除錯資訊，而不是寫到檔案 debug.log 中</translation>
    </message>
    <message>
        <source>Set minimum block size in bytes (default: 0)</source>
        <translation>設定區塊大小下限成多少黎曼組(預設值: 0)</translation>
    </message>
    <message>
        <source>Sets the DB_PRIVATE flag in the wallet db environment (default: 1)</source>
        <translation>在錢包資料庫環境變數設定 DB_PRIVATE 旗標 (預設值: 1)</translation>
    </message>
    <message>
        <source>Show all debugging options (usage: --help -help-debug)</source>
        <translation>顯示所有的除錯選項 (用法: --help --help-debug)</translation>
    </message>
    <message>
        <source>Show benchmark information (default: 0)</source>
        <translation>顯示效能評比資訊 (預設值: 0)</translation>
    </message>
    <message>
        <source>Shrink debug.log file on client startup (default: 1 when no -debug)</source>
        <translation>客戶端軟體啓動時把 debug.log 檔縮小(預設值: 當沒有 -debug 時為 1)</translation>
    </message>
    <message>
        <source>Signing transaction failed</source>
        <translation>簽署交易失敗</translation>
    </message>
    <message>
        <source>Specify connection timeout in milliseconds (default: 5000)</source>
        <translation>指定連線在幾毫秒後逾時(預設值: 5000)</translation>
    </message>
    <message>
        <source>Start Bitcoin Core Daemon</source>
        <translation>啟動位元幣核心護靈</translation>
    </message>
    <message>
        <source>System error: </source>
        <translation>系統錯誤:</translation>
    </message>
    <message>
        <source>Transaction amount too small</source>
        <translation>交易金額太小</translation>
    </message>
    <message>
        <source>Transaction amounts must be positive</source>
        <translation>交易金額必須是正的</translation>
    </message>
    <message>
        <source>Transaction too large</source>
        <translation>交易黎曼量太大</translation>
    </message>
    <message>
        <source>Use UPnP to map the listening port (default: 0)</source>
        <translation>是否要使用「通用即插即用」協定(UPnP)，來設定聽候連線的通訊埠的對應(預設值: 0)</translation>
    </message>
    <message>
        <source>Use UPnP to map the listening port (default: 1 when listening)</source>
        <translation>是否要使用「通用即插即用」協定(UPnP)，來設定聽候連線的通訊埠的對應(預設值: 當有聽候連線時為 1)</translation>
    </message>
    <message>
        <source>Username for JSON-RPC connections</source>
        <translation>JSON-RPC 連線使用者名稱</translation>
    </message>
    <message>
        <source>Warning</source>
        <translation>警告</translation>
    </message>
    <message>
        <source>Warning: This version is obsolete, upgrade required!</source>
        <translation>警告: 這個版本已經被淘汰了，必須要升級！</translation>
    </message>
    <message>
        <source>Zapping all transactions from wallet...</source>
        <translation>正在砍掉錢包中的所有交易...</translation>
    </message>
    <message>
        <source>on startup</source>
        <translation>當啟動時</translation>
    </message>
    <message>
        <source>version</source>
        <translation>版本</translation>
    </message>
    <message>
        <source>wallet.dat corrupt, salvage failed</source>
        <translation>錢包檔 weallet.dat 壞掉了，拯救失敗</translation>
    </message>
    <message>
        <source>Password for JSON-RPC connections</source>
        <translation>JSON-RPC 連線密碼</translation>
    </message>
    <message>
        <source>Allow JSON-RPC connections from specified IP address</source>
        <translation>允許指定的來源 IP 位址進行 JSON-RPC 連線</translation>
    </message>
    <message>
        <source>Send commands to node running on &lt;ip&gt; (default: 127.0.0.1)</source>
        <translation>傳送指令給在 &lt;ip&gt; 的節點(預設值: 127.0.0.1)</translation>
    </message>
    <message>
        <source>Execute command when the best block changes (%s in cmd is replaced by block hash)</source>
        <translation>當最新區塊改變時要執行的指令(指令中的 %s 會被取代成區塊雜湊值)</translation>
    </message>
    <message>
        <source>Upgrade wallet to latest format</source>
        <translation>把錢包檔案升級成最新的格式</translation>
    </message>
    <message>
        <source>Set key pool size to &lt;n&gt; (default: 100)</source>
        <translation>設定密鑰池大小成 &lt;n&gt; (預設值: 100)</translation>
    </message>
    <message>
        <source>Rescan the block chain for missing wallet transactions</source>
        <translation>重新掃描區塊鏈，來尋找錢包可能漏掉的交易。</translation>
    </message>
    <message>
        <source>Use OpenSSL (https) for JSON-RPC connections</source>
        <translation>在 JSON-RPC 連線使用 OpenSSL (https)</translation>
    </message>
    <message>
        <source>Server certificate file (default: server.cert)</source>
        <translation>伺服器憑證檔(預設值: server.cert)</translation>
    </message>
    <message>
        <source>Server private key (default: server.pem)</source>
        <translation>伺服器私鑰檔(預設值: server.pem)</translation>
    </message>
    <message>
        <source>This help message</source>
        <translation>這些說明訊息</translation>
    </message>
    <message>
        <source>Unable to bind to %s on this computer (bind returned error %d, %s)</source>
        <translation>沒辦法和這台電腦上的 %s 繫結(回傳錯誤 %d, %s)</translation>
    </message>
    <message>
        <source>Allow DNS lookups for -addnode, -seednode and -connect</source>
        <translation>允許對 -addnode, -seednode, -connect 的參數使用域名查詢 </translation>
    </message>
    <message>
        <source>Loading addresses...</source>
        <translation>正在載入位址資料...</translation>
    </message>
    <message>
        <source>Error loading wallet.dat: Wallet corrupted</source>
        <translation>載入檔案 wallet.dat 時發生錯誤: 錢包損毀了</translation>
    </message>
    <message>
<<<<<<< HEAD
        <location line="+1"/>
        <source>Error loading wallet.dat: Wallet requires newer version of Riecoin</source>
        <translation>載入 wallet.dat 檔案時發生錯誤: 這個錢包需要新版的黎曼幣軟體</translation>
    </message>
    <message>
        <location line="+98"/>
        <source>Wallet needed to be rewritten: restart Riecoin to complete</source>
        <translation>錢包需要重寫: 請重新啓動黎曼幣軟體來完成</translation>
=======
        <source>Error loading wallet.dat: Wallet requires newer version of Bitcoin</source>
        <translation>載入 wallet.dat 檔案時發生錯誤: 這個錢包需要新版的位元幣軟體</translation>
    </message>
    <message>
        <source>Wallet needed to be rewritten: restart Bitcoin to complete</source>
        <translation>錢包需要重寫: 請重新啓動位元幣軟體來完成</translation>
>>>>>>> e39a3f2c
    </message>
    <message>
        <source>Error loading wallet.dat</source>
        <translation>載入錢包檔 wallet.dat 時發生錯誤</translation>
    </message>
    <message>
        <source>Invalid -proxy address: &apos;%s&apos;</source>
        <translation>無效的 -proxy 位址: &apos;%s&apos;</translation>
    </message>
    <message>
        <source>Unknown network specified in -onlynet: &apos;%s&apos;</source>
        <translation>在 -onlynet 指定了不明的網路別: &apos;%s&apos;</translation>
    </message>
    <message>
        <source>Unknown -socks proxy version requested: %i</source>
        <translation>在 -socks 指定了不明的代理協定版本: %i</translation>
    </message>
    <message>
        <source>Cannot resolve -bind address: &apos;%s&apos;</source>
        <translation>沒辦法解析 -bind 位址: &apos;%s&apos;</translation>
    </message>
    <message>
        <source>Cannot resolve -externalip address: &apos;%s&apos;</source>
        <translation>沒辦法解析 -externalip 位址: &apos;%s&apos;</translation>
    </message>
    <message>
        <source>Invalid amount for -paytxfee=&lt;amount&gt;: &apos;%s&apos;</source>
        <translation>設定 -paytxfee=&lt;金額&gt; 的金額無效: &apos;%s&apos;</translation>
    </message>
    <message>
        <source>Invalid amount</source>
        <translation>無效的金額</translation>
    </message>
    <message>
        <source>Insufficient funds</source>
        <translation>累積金額不足</translation>
    </message>
    <message>
        <source>Loading block index...</source>
        <translation>正在載入區塊索引...</translation>
    </message>
    <message>
        <source>Add a node to connect to and attempt to keep the connection open</source>
        <translation>增加一個要連線的節線，並試著保持對它的連線暢通</translation>
    </message>
    <message>
<<<<<<< HEAD
        <location line="-32"/>
        <source>Unable to bind to %s on this computer. Riecoin is probably already running.</source>
        <translation>沒辦法和這台電腦上的 %s 繫結。也許黎曼幣軟體已經在執行了。</translation>
    </message>
    <message>
        <location line="+95"/>
=======
>>>>>>> e39a3f2c
        <source>Loading wallet...</source>
        <translation>正在載入錢包資料...</translation>
    </message>
    <message>
        <source>Cannot downgrade wallet</source>
        <translation>沒辦法把錢包格式降級</translation>
    </message>
    <message>
        <source>Cannot write default address</source>
        <translation>沒辦法把預設位址寫進去</translation>
    </message>
    <message>
        <source>Rescanning...</source>
        <translation>正在重新掃描...</translation>
    </message>
    <message>
        <source>Done loading</source>
        <translation>載入完成</translation>
    </message>
    <message>
        <source>To use the %s option</source>
        <translation>為了要使用 %s 選項</translation>
    </message>
    <message>
        <source>Error</source>
        <translation>錯誤</translation>
    </message>
    <message>
        <source>You must set rpcpassword=&lt;password&gt; in the configuration file:
%s
If the file does not exist, create it with owner-readable-only file permissions.</source>
        <translation>你必須在以下設定檔中設定 RPC 密碼(rpcpassword=&lt;password&gt;):
%s
如果還沒有這個檔案，請在造出來的時候，設定檔案權限成只有主人才能讀取。</translation>
    </message>
</context>
</TS><|MERGE_RESOLUTION|>--- conflicted
+++ resolved
@@ -2,23 +2,12 @@
 <context>
     <name>AboutDialog</name>
     <message>
-<<<<<<< HEAD
-        <location filename="../forms/aboutdialog.ui" line="+14"/>
-        <source>About Riecoin Core</source>
-        <translation>關於黎曼幣核心</translation>
-    </message>
-    <message>
-        <location line="+39"/>
-        <source>&lt;b&gt;Riecoin Core&lt;/b&gt; version</source>
-        <translation>&lt;b&gt;黎曼幣核心&lt;/b&gt;版本</translation>
-=======
         <source>About Bitcoin Core</source>
         <translation>關於位元幣核心</translation>
     </message>
     <message>
         <source>&lt;b&gt;Bitcoin Core&lt;/b&gt; version</source>
         <translation>&lt;b&gt;位元幣核心&lt;/b&gt; 版本</translation>
->>>>>>> e39a3f2c
     </message>
     <message>
         <source>
@@ -41,14 +30,8 @@
         <translation>版權</translation>
     </message>
     <message>
-<<<<<<< HEAD
-        <location line="+0"/>
-        <source>The Riecoin Core developers</source>
-        <translation>黎曼幣核心開發人員</translation>
-=======
         <source>The Bitcoin Core developers</source>
         <translation>位元幣核心開發人員</translation>
->>>>>>> e39a3f2c
     </message>
     <message>
         <source>(%1-bit)</source>
@@ -122,23 +105,12 @@
         <translation>收款位址</translation>
     </message>
     <message>
-<<<<<<< HEAD
-        <location line="+7"/>
-        <source>These are your Riecoin addresses for sending payments. Always check the amount and the receiving address before sending coins.</source>
-        <translation>這些是你要付款過去的黎曼幣位址。在付錢之前，務必要檢查金額和收款位址是否正確。</translation>
-    </message>
-    <message>
-        <location line="+4"/>
-        <source>These are your Riecoin addresses for receiving payments. It is recommended to use a new receiving address for each transaction.</source>
-        <translation>這些是你用來收款的黎曼幣位址。建議在每次交易時，都使用一個新的收款位址。</translation>
-=======
         <source>These are your Bitcoin addresses for sending payments. Always check the amount and the receiving address before sending coins.</source>
         <translation>這些是你要付款過去的位元幣位址。在付錢之前，務必要檢查金額和收款位址是否正確。</translation>
     </message>
     <message>
         <source>These are your Bitcoin addresses for receiving payments. It is recommended to use a new receiving address for each transaction.</source>
         <translation>這些是你用來收款的位元幣位址。建議在每次交易時，都使用一個新的收款位址。</translation>
->>>>>>> e39a3f2c
     </message>
     <message>
         <source>Copy &amp;Label</source>
@@ -235,14 +207,8 @@
         <translation>確認錢包加密</translation>
     </message>
     <message>
-<<<<<<< HEAD
-        <location line="+1"/>
-        <source>Warning: If you encrypt your wallet and lose your passphrase, you will &lt;b&gt;LOSE ALL OF YOUR RIECOINSS&lt;/b&gt;!</source>
-        <translation>警告: 如果把錢包加密後又忘記密碼，你就會從此&lt;b&gt;失去其中所有的黎曼幣了&lt;/b&gt;！</translation>
-=======
         <source>Warning: If you encrypt your wallet and lose your passphrase, you will &lt;b&gt;LOSE ALL OF YOUR BITCOINS&lt;/b&gt;!</source>
         <translation>警告: 如果把錢包加密後又忘記密碼，你就會從此&lt;b&gt;失去其中所有的位元幣了&lt;/b&gt;！</translation>
->>>>>>> e39a3f2c
     </message>
     <message>
         <source>Are you sure you wish to encrypt your wallet?</source>
@@ -261,14 +227,8 @@
         <translation>錢包已加密</translation>
     </message>
     <message>
-<<<<<<< HEAD
-        <location line="-56"/>
-        <source>Riecoin will close now to finish the encryption process. Remember that encrypting your wallet cannot fully protect your riecoins from being stolen by malware infecting your computer.</source>
-        <translation>黎曼幣軟體現在要關閉，好完成加密程序。請注意，加密錢包不能完全防止入侵你的電腦的惡意程式偷取黎曼幣。</translation>
-=======
         <source>Bitcoin will close now to finish the encryption process. Remember that encrypting your wallet cannot fully protect your bitcoins from being stolen by malware infecting your computer.</source>
         <translation>位元幣軟體現在要關閉，好完成加密程序。請注意，加密錢包不能完全防止入侵你的電腦的惡意程式偷取位元幣。</translation>
->>>>>>> e39a3f2c
     </message>
     <message>
         <source>Wallet encryption failed</source>
@@ -338,14 +298,8 @@
         <translation>結束應用程式</translation>
     </message>
     <message>
-<<<<<<< HEAD
-        <location line="+7"/>
-        <source>Show information about Riecoin</source>
-        <translation>顯示黎曼幣軟體相關資訊</translation>
-=======
         <source>Show information about Bitcoin</source>
         <translation>顯示位元幣軟體相關資訊</translation>
->>>>>>> e39a3f2c
     </message>
     <message>
         <source>About &amp;Qt</source>
@@ -392,23 +346,12 @@
         <translation>正在為磁碟裡的區塊重建索引...</translation>
     </message>
     <message>
-<<<<<<< HEAD
-        <location line="-405"/>
-        <source>Send coins to a Riecoin address</source>
-        <translation>付錢給一個黎曼幣位址</translation>
-    </message>
-    <message>
-        <location line="+49"/>
-        <source>Modify configuration options for Riecoin</source>
-        <translation>修改黎曼幣軟體的設定選項</translation>
-=======
         <source>Send coins to a Bitcoin address</source>
         <translation>付錢給一個位元幣位址</translation>
     </message>
     <message>
         <source>Modify configuration options for Bitcoin</source>
         <translation>修改位元幣軟體的設定選項</translation>
->>>>>>> e39a3f2c
     </message>
     <message>
         <source>Backup wallet to another location</source>
@@ -431,14 +374,8 @@
         <translation>驗證訊息...</translation>
     </message>
     <message>
-<<<<<<< HEAD
-        <location line="+430"/>
-        <source>Riecoin</source>
-        <translation>黎曼幣</translation>
-=======
         <source>Bitcoin</source>
         <translation>位元幣</translation>
->>>>>>> e39a3f2c
     </message>
     <message>
         <source>Wallet</source>
@@ -465,23 +402,12 @@
         <translation>把錢包中的密鑰加密</translation>
     </message>
     <message>
-<<<<<<< HEAD
-        <location line="+7"/>
-        <source>Sign messages with your Riecoin addresses to prove you own them</source>
-        <translation>用黎曼幣位址簽署訊息來證明位址是你的</translation>
-    </message>
-    <message>
-        <location line="+2"/>
-        <source>Verify messages to ensure they were signed with specified Riecoin addresses</source>
-        <translation>驗證訊息是用來確定訊息是用指定的黎曼幣位址簽署的</translation>
-=======
         <source>Sign messages with your Bitcoin addresses to prove you own them</source>
         <translation>用位元幣位址簽署訊息來證明位址是你的</translation>
     </message>
     <message>
         <source>Verify messages to ensure they were signed with specified Bitcoin addresses</source>
         <translation>驗證訊息是用來確定訊息是用指定的位元幣位址簽署的</translation>
->>>>>>> e39a3f2c
     </message>
     <message>
         <source>&amp;File</source>
@@ -504,22 +430,6 @@
         <translation>[testnet]</translation>
     </message>
     <message>
-<<<<<<< HEAD
-        <location line="-401"/>
-        <source>Riecoin Core</source>
-        <translation>黎曼幣核心</translation>
-    </message>
-    <message>
-        <location line="+163"/>
-        <source>Request payments (generates QR codes and riecoin: URIs)</source>
-        <translation>要求付款(產生 QR Code 和黎曼幣付款協議的 URI)</translation>
-    </message>
-    <message>
-        <location line="+29"/>
-        <location line="+2"/>
-        <source>&amp;About Riecoin Core</source>
-        <translation>關於黎曼幣核心</translation>
-=======
         <source>Bitcoin Core</source>
         <translation>位元幣核心</translation>
     </message>
@@ -530,7 +440,6 @@
     <message>
         <source>&amp;About Bitcoin Core</source>
         <translation>關於位元幣核心</translation>
->>>>>>> e39a3f2c
     </message>
     <message>
         <source>Show the list of used sending addresses and labels</source>
@@ -541,36 +450,14 @@
         <translation>顯示已使用過的收款位址和標記的清單</translation>
     </message>
     <message>
-<<<<<<< HEAD
-        <location line="+3"/>
-        <source>Open a riecoin: URI or payment request</source>
-        <translation>開啓 riecoin 協議的 URI 或付款要求</translation>
-=======
         <source>Open a bitcoin: URI or payment request</source>
         <translation>開啓 bitcoin 協議的 URI 或付款要求</translation>
->>>>>>> e39a3f2c
     </message>
     <message>
         <source>&amp;Command-line options</source>
         <translation>命令列選項</translation>
     </message>
     <message>
-<<<<<<< HEAD
-        <location line="+1"/>
-        <source>Show the Riecoin Core help message to get a list with possible Riecoin command-line options</source>
-        <translation>顯示黎曼幣核心的說明訊息，來取得可用命令列選項的列表</translation>
-    </message>
-    <message>
-        <location line="+159"/>
-        <location line="+5"/>
-        <source>Riecoin client</source>
-        <translation>黎曼幣客戶端軟體</translation>
-    </message>
-    <message numerus="yes">
-        <location line="+142"/>
-        <source>%n active connection(s) to Riecoin network</source>
-        <translation><numerusform>%n 個運作中的黎曼幣網路連線</numerusform></translation>
-=======
         <source>Show the Bitcoin Core help message to get a list with possible Bitcoin command-line options</source>
         <translation>顯示位元幣核心的說明訊息，來取得可用命令列選項的列表</translation>
     </message>
@@ -581,7 +468,6 @@
     <message numerus="yes">
         <source>%n active connection(s) to Bitcoin network</source>
         <translation><numerusform>%n 個運作中的位元幣網路連線</numerusform></translation>
->>>>>>> e39a3f2c
     </message>
     <message>
         <source>No block source available...</source>
@@ -676,14 +562,8 @@
         <translation>錢包&lt;b&gt;已加密&lt;/b&gt;並且&lt;b&gt;上鎖中&lt;/b&gt;</translation>
     </message>
     <message>
-<<<<<<< HEAD
-        <location filename="../riecoin.cpp" line="+438"/>
-        <source>A fatal error occurred. Riecoin can no longer continue safely and will quit.</source>
-        <translation>發生了致命的錯誤。黎曼幣軟體沒辦法再繼續安全執行，只好結束。</translation>
-=======
         <source>A fatal error occurred. Bitcoin can no longer continue safely and will quit.</source>
         <translation>發生了致命的錯誤。位元幣軟體沒辦法再繼續安全執行，只好結束。</translation>
->>>>>>> e39a3f2c
     </message>
 </context>
 <context>
@@ -967,14 +847,8 @@
         <translation>輸入的位址 %1 在位址簿中已經有了。</translation>
     </message>
     <message>
-<<<<<<< HEAD
-        <location line="-5"/>
-        <source>The entered address &quot;%1&quot; is not a valid Riecoin address.</source>
-        <translation>輸入的位址 %1 並不是有效的黎曼幣位址。</translation>
-=======
         <source>The entered address &quot;%1&quot; is not a valid Bitcoin address.</source>
         <translation>輸入的位址 %1 並不是有效的位元幣位址。</translation>
->>>>>>> e39a3f2c
     </message>
     <message>
         <source>Could not unlock wallet.</source>
@@ -1011,23 +885,12 @@
 <context>
     <name>HelpMessageDialog</name>
     <message>
-<<<<<<< HEAD
-        <location filename="../forms/helpmessagedialog.ui" line="+19"/>
-        <source>Riecoin Core - Command-line options</source>
-        <translation>黎曼幣核心 - 命令列選項</translation>
-    </message>
-    <message>
-        <location filename="../utilitydialog.cpp" line="+38"/>
-        <source>Riecoin Core</source>
-        <translation>黎曼幣核心</translation>
-=======
         <source>Bitcoin Core - Command-line options</source>
         <translation>位元幣核心 - 命令列選項</translation>
     </message>
     <message>
         <source>Bitcoin Core</source>
         <translation>位元幣核心</translation>
->>>>>>> e39a3f2c
     </message>
     <message>
         <source>version</source>
@@ -1073,21 +936,6 @@
         <translation>歡迎</translation>
     </message>
     <message>
-<<<<<<< HEAD
-        <location line="+9"/>
-        <source>Welcome to Riecoin Core.</source>
-        <translation>歡迎使用黎曼幣核心</translation>
-    </message>
-    <message>
-        <location line="+26"/>
-        <source>As this is the first time the program is launched, you can choose where Riecoin Core will store its data.</source>
-        <translation>因為這是程式第一次啓動，你可以選擇黎曼幣核心儲存資料的地方。</translation>
-    </message>
-    <message>
-        <location line="+10"/>
-        <source>Riecoin Core will download and store a copy of the Riecoin block chain. At least %1GB of data will be stored in this directory, and it will grow over time. The wallet will also be stored in this directory.</source>
-        <translation>黎曼幣核心會下載並儲存一份黎曼幣區塊鏈的拷貝。至少有 %1GB 的資料會儲存到這個目錄中，並且還會持續增長。另外錢包資料也會儲存在這個目錄。</translation>
-=======
         <source>Welcome to Bitcoin Core.</source>
         <translation>歡迎使用位元幣核心</translation>
     </message>
@@ -1098,7 +946,6 @@
     <message>
         <source>Bitcoin Core will download and store a copy of the Bitcoin block chain. At least %1GB of data will be stored in this directory, and it will grow over time. The wallet will also be stored in this directory.</source>
         <translation>位元幣核心會下載並儲存一份位元幣區塊鏈的拷貝。至少有 %1GB 的資料會儲存到這個目錄中，並且還會持續增長。另外錢包資料也會儲存在這個目錄。</translation>
->>>>>>> e39a3f2c
     </message>
     <message>
         <source>Use the default data directory</source>
@@ -1109,14 +956,8 @@
         <translation>使用自定的資料目錄:</translation>
     </message>
     <message>
-<<<<<<< HEAD
-        <location filename="../intro.cpp" line="+85"/>
-        <source>Riecoin</source>
-        <translation>黎曼幣</translation>
-=======
         <source>Bitcoin</source>
         <translation>位元幣</translation>
->>>>>>> e39a3f2c
     </message>
     <message>
         <source>Error: Specified data directory &quot;%1&quot; can not be created.</source>
@@ -1177,38 +1018,18 @@
         <translation>付交易手續費</translation>
     </message>
     <message>
-<<<<<<< HEAD
-        <location line="+31"/>
-        <source>Automatically start Riecoin after logging in to the system.</source>
-        <translation>在登入系統後自動啓動黎曼幣軟體。</translation>
-    </message>
-    <message>
-        <location line="+3"/>
-        <source>&amp;Start Riecoin on system login</source>
-        <translation>系統登入時啟動黎曼幣</translation>
-=======
         <source>Automatically start Bitcoin after logging in to the system.</source>
         <translation>在登入系統後自動啓動位元幣軟體。</translation>
     </message>
     <message>
         <source>&amp;Start Bitcoin on system login</source>
         <translation>系統登入時啟動位元幣</translation>
->>>>>>> e39a3f2c
     </message>
     <message>
         <source>Size of &amp;database cache</source>
         <translation>資料庫快取大小</translation>
     </message>
     <message>
-<<<<<<< HEAD
-        <location line="+13"/>
-        <source>Set database cache size in megabytes (default: 25)</source>
-        <translation>設定資料庫快取的大小是多少百萬黎曼組(預設值: 25)</translation>
-    </message>
-    <message>
-        <location line="+13"/>
-=======
->>>>>>> e39a3f2c
         <source>MB</source>
         <translation>MB (百萬黎曼組)</translation>
     </message>
@@ -1217,19 +1038,8 @@
         <translation>指令碼驗證執行緒數目</translation>
     </message>
     <message>
-<<<<<<< HEAD
-        <location line="+13"/>
-        <source>Set the number of script verification threads (up to 16, 0 = auto, &lt;0 = leave that many cores free, default: 0)</source>
-        <translation>設定驗證指令碼的執行緒數目(最多 16 個, 若是 0 表示程式自動決定，小於 0 是保留不用的處理器核心數目，預設值: 0)</translation>
-    </message>
-    <message>
-        <location line="+58"/>
-        <source>Connect to the Riecoin network through a SOCKS proxy.</source>
-        <translation>透過 SOCKS 代理伺服器來連線到黎曼幣網路。</translation>
-=======
         <source>Connect to the Bitcoin network through a SOCKS proxy.</source>
         <translation>透過 SOCKS 代理伺服器來連線到位元幣網路。</translation>
->>>>>>> e39a3f2c
     </message>
     <message>
         <source>&amp;Connect through SOCKS proxy (default proxy):</source>
@@ -1264,11 +1074,6 @@
         <translation>網路</translation>
     </message>
     <message>
-<<<<<<< HEAD
-        <location line="+6"/>
-        <source>Automatically open the Riecoin client port on the router. This only works when your router supports UPnP and it is enabled.</source>
-        <translation>自動在路由器上開放黎曼幣的客戶端通訊埠。只有在你的路由器支援且開啓通用即插即用(UPnP)協定時才有作用。</translation>
-=======
         <source>(0 = auto, &lt;0 = leave that many cores free)</source>
         <translation>(0 表示程式自動決定，小於 0 表示保留處理器核心不用的數目)</translation>
     </message>
@@ -1295,7 +1100,6 @@
     <message>
         <source>Automatically open the Bitcoin client port on the router. This only works when your router supports UPnP and it is enabled.</source>
         <translation>自動在路由器上開放位元幣的客戶端通訊埠。只有在你的路由器支援且開啓「通用即插即用」協定(UPnP)時才有作用。</translation>
->>>>>>> e39a3f2c
     </message>
     <message>
         <source>Map port using &amp;UPnP</source>
@@ -1350,14 +1154,8 @@
         <translation>使用界面語言:</translation>
     </message>
     <message>
-<<<<<<< HEAD
-        <location line="+13"/>
-        <source>The user interface language can be set here. This setting will take effect after restarting Riecoin.</source>
-        <translation>可以在這裡設定使用者介面的語言。這個設定在重啓黎曼幣軟體後才會生效。</translation>
-=======
         <source>The user interface language can be set here. This setting will take effect after restarting Bitcoin.</source>
         <translation>可以在這裡設定使用者介面的語言。這個設定在重啓位元幣軟體後才會生效。</translation>
->>>>>>> e39a3f2c
     </message>
     <message>
         <source>&amp;Unit to show amounts in:</source>
@@ -1368,14 +1166,8 @@
         <translation>選擇操作界面和付款時，預設顯示金額的細分單位。</translation>
     </message>
     <message>
-<<<<<<< HEAD
-        <location line="+9"/>
-        <source>Whether to show Riecoin addresses in the transaction list or not.</source>
-        <translation>是否要在交易列表中顯示黎曼幣位址。</translation>
-=======
         <source>Whether to show Bitcoin addresses in the transaction list or not.</source>
         <translation>是否要在交易列表中顯示位元幣位址。</translation>
->>>>>>> e39a3f2c
     </message>
     <message>
         <source>&amp;Display addresses in transaction list</source>
@@ -1429,15 +1221,8 @@
         <translation>表單</translation>
     </message>
     <message>
-<<<<<<< HEAD
-        <location line="+50"/>
-        <location line="+231"/>
-        <source>The displayed information may be out of date. Your wallet automatically synchronizes with the Riecoin network after a connection is established, but this process has not completed yet.</source>
-        <translation>顯示的資訊可能是過期的。跟黎曼幣網路的連線建立後，你的錢包會自動和網路同步，但是這個步驟還沒完成。</translation>
-=======
         <source>The displayed information may be out of date. Your wallet automatically synchronizes with the Bitcoin network after a connection is established, but this process has not completed yet.</source>
         <translation>顯示的資訊可能是過期的。跟位元幣網路的連線建立後，你的錢包會自動和網路同步，但是這個步驟還沒完成。</translation>
->>>>>>> e39a3f2c
     </message>
     <message>
         <source>Wallet</source>
@@ -1491,14 +1276,8 @@
         <translation>URI 處理</translation>
     </message>
     <message>
-<<<<<<< HEAD
-        <location line="+1"/>
-        <source>URI can not be parsed! This can be caused by an invalid Riecoin address or malformed URI parameters.</source>
-        <translation>沒辦法解析 URI 位址！可能是因為黎曼幣位址無效，或是 URI 參數格式錯誤。</translation>
-=======
         <source>URI can not be parsed! This can be caused by an invalid Bitcoin address or malformed URI parameters.</source>
         <translation>沒辦法解析 URI 位址！可能是因為位元幣位址無效，或是 URI 參數格式錯誤。</translation>
->>>>>>> e39a3f2c
     </message>
     <message>
         <source>Requested payment amount of %1 is too small (considered dust).</source>
@@ -1509,14 +1288,8 @@
         <translation>要求付款時發生錯誤</translation>
     </message>
     <message>
-<<<<<<< HEAD
-        <location line="-353"/>
-        <source>Cannot start riecoin: click-to-pay handler</source>
-        <translation>沒辦法啟動 riecoin 協議的按就付處理器</translation>
-=======
         <source>Cannot start bitcoin: click-to-pay handler</source>
         <translation>沒辦法啟動 bitcoin 協議的按就付處理器</translation>
->>>>>>> e39a3f2c
     </message>
     <message>
         <source>Net manager warning</source>
@@ -1570,15 +1343,8 @@
 <context>
     <name>QObject</name>
     <message>
-<<<<<<< HEAD
-        <location filename="../riecoin.cpp" line="+71"/>
-        <location line="+11"/>
-        <source>Riecoin</source>
-        <translation>黎曼幣</translation>
-=======
         <source>Bitcoin</source>
         <translation>位元幣</translation>
->>>>>>> e39a3f2c
     </message>
     <message>
         <source>Error: Specified data directory &quot;%1&quot; does not exist.</source>
@@ -1593,18 +1359,12 @@
         <translation>錯誤: -regtest 和 -testnet 的使用組合無效。</translation>
     </message>
     <message>
-<<<<<<< HEAD
-        <location filename="../guiutil.cpp" line="+82"/>
-        <source>Enter a Riecoin address (e.g. 1NS17iag9jJgTHD1VXjvLCEnZuQ3rJDE9L)</source>
-        <translation>請輸入黎曼幣位址(像是 1NS17iag9jJgTHD1VXjvLCEnZuQ3rJDE9L)</translation>
-=======
         <source>Bitcoin Core didn&apos;t yet exit safely...</source>
         <translation>位元幣核心還沒有安全地結束...</translation>
     </message>
     <message>
         <source>Enter a Bitcoin address (e.g. 1NS17iag9jJgTHD1VXjvLCEnZuQ3rJDE9L)</source>
         <translation>請輸入位元幣位址(像是 1NS17iag9jJgTHD1VXjvLCEnZuQ3rJDE9L)</translation>
->>>>>>> e39a3f2c
     </message>
 </context>
 <context>
@@ -1725,28 +1485,16 @@
         <translation>除錯紀錄檔</translation>
     </message>
     <message>
-<<<<<<< HEAD
-        <location line="+7"/>
-        <source>Open the Riecoin debug log file from the current data directory. This can take a few seconds for large log files.</source>
-        <translation>從目前的資料目錄下開啓黎曼幣軟體的除錯紀錄檔。當紀錄檔很大時，可能會花好幾秒的時間。</translation>
-=======
         <source>Open the Bitcoin debug log file from the current data directory. This can take a few seconds for large log files.</source>
         <translation>從目前的資料目錄下開啓位元幣軟體的除錯紀錄檔。當紀錄檔很大時，可能會花好幾秒的時間。</translation>
->>>>>>> e39a3f2c
     </message>
     <message>
         <source>Clear console</source>
         <translation>清主控台</translation>
     </message>
     <message>
-<<<<<<< HEAD
-        <location filename="../rpcconsole.cpp" line="-30"/>
-        <source>Welcome to the Riecoin RPC console.</source>
-        <translation>歡迎使用黎曼幣 RPC 主控台。</translation>
-=======
         <source>Welcome to the Bitcoin RPC console.</source>
         <translation>歡迎使用位元幣 RPC 主控台。</translation>
->>>>>>> e39a3f2c
     </message>
     <message>
         <source>Use up and down arrows to navigate history, and &lt;b&gt;Ctrl-L&lt;/b&gt; to clear screen.</source>
@@ -1808,15 +1556,8 @@
         <translation>重複使用現有的收款位址(不建議)</translation>
     </message>
     <message>
-<<<<<<< HEAD
-        <location line="+14"/>
-        <location line="+23"/>
-        <source>An optional message to attach to the payment request, which will be displayed when the request is opened. Note: The message will not be sent with the payment over the Riecoin network.</source>
-        <translation>附加在付款要求中的訊息，可以不填，打開要求內容時會顯示。注意: 這個訊息不會隨著付款送到黎曼幣網路上。</translation>
-=======
         <source>An optional message to attach to the payment request, which will be displayed when the request is opened. Note: The message will not be sent with the payment over the Bitcoin network.</source>
         <translation>附加在付款要求中的訊息，可以不填，打開要求內容時會顯示。注意: 這個訊息不會隨著付款送到位元幣網路上。</translation>
->>>>>>> e39a3f2c
     </message>
     <message>
         <source>An optional label to associate with the new receiving address.</source>
@@ -2128,14 +1869,8 @@
         <translation>交易被拒絕了！有時候會發生這種錯誤，是因為你錢包中的一些錢已經被花掉了。比如說你複製了錢包檔 wallet.dat, 然後用複製的錢包花掉了錢，你現在所用的原來的錢包中，卻沒有那筆錢已經花掉的紀錄。</translation>
     </message>
     <message>
-<<<<<<< HEAD
-        <location line="+113"/>
-        <source>Warning: Invalid Riecoin address</source>
-        <translation>警告: 黎曼幣位址無效</translation>
-=======
         <source>Warning: Invalid Bitcoin address</source>
         <translation>警告: 位元幣位址無效</translation>
->>>>>>> e39a3f2c
     </message>
     <message>
         <source>(no label)</source>
@@ -2221,14 +1956,8 @@
         <translation>請輸入這個位址的標記，來把它加進去已使用過位址的清單。</translation>
     </message>
     <message>
-<<<<<<< HEAD
-        <location line="+33"/>
-        <source>A message that was attached to the riecoin: URI which will be stored with the transaction for your reference. Note: This message will not be sent over the Riecoin network.</source>
-        <translation>附加在黎曼幣付款協議 URI 中的訊息，會和交易內容一起存起來，給你自己做參考。注意: 這個訊息不會送到黎曼幣網路上。</translation>
-=======
         <source>A message that was attached to the bitcoin: URI which will be stored with the transaction for your reference. Note: This message will not be sent over the Bitcoin network.</source>
         <translation>附加在位元幣付款協議 URI 中的訊息，會和交易內容一起存起來，給你自己做參考。注意: 這個訊息不會送到位元幣網路上。</translation>
->>>>>>> e39a3f2c
     </message>
     <message>
         <source>This is an unverified payment request.</source>
@@ -2246,14 +1975,8 @@
 <context>
     <name>ShutdownWindow</name>
     <message>
-<<<<<<< HEAD
-        <location filename="../utilitydialog.cpp" line="+48"/>
-        <source>Riecoin Core is shutting down...</source>
-        <translation>黎曼幣核心正在關閉中...</translation>
-=======
         <source>Bitcoin Core is shutting down...</source>
         <translation>位元幣核心正在關閉中...</translation>
->>>>>>> e39a3f2c
     </message>
     <message>
         <source>Do not shut down the computer until this window disappears.</source>
@@ -2307,14 +2030,8 @@
         <translation>複製目前的簽章到系統剪貼簿</translation>
     </message>
     <message>
-<<<<<<< HEAD
-        <location line="+21"/>
-        <source>Sign the message to prove you own this Riecoin address</source>
-        <translation>簽署這個訊息來證明這個黎曼幣位址是你的</translation>
-=======
         <source>Sign the message to prove you own this Bitcoin address</source>
         <translation>簽署這個訊息來證明這個位元幣位址是你的</translation>
->>>>>>> e39a3f2c
     </message>
     <message>
         <source>Sign &amp;Message</source>
@@ -2341,14 +2058,8 @@
         <translation>簽署這個訊息的位址(像是 1NS17iag9jJgTHD1VXjvLCEnZuQ3rJDE9L)</translation>
     </message>
     <message>
-<<<<<<< HEAD
-        <location line="+37"/>
-        <source>Verify the message to ensure it was signed with the specified Riecoin address</source>
-        <translation>驗證這個訊息來確定是用指定的黎曼幣位址簽署的</translation>
-=======
         <source>Verify the message to ensure it was signed with the specified Bitcoin address</source>
         <translation>驗證這個訊息來確定是用指定的位元幣位址簽署的</translation>
->>>>>>> e39a3f2c
     </message>
     <message>
         <source>Verify &amp;Message</source>
@@ -2359,14 +2070,8 @@
         <translation>重設所有訊息驗證欄位</translation>
     </message>
     <message>
-<<<<<<< HEAD
-        <location filename="../signverifymessagedialog.cpp" line="+30"/>
-        <source>Enter a Riecoin address (e.g. 1NS17iag9jJgTHD1VXjvLCEnZuQ3rJDE9L)</source>
-        <translation>請輸入黎曼幣位址(像是 1NS17iag9jJgTHD1VXjvLCEnZuQ3rJDE9L)</translation>
-=======
         <source>Enter a Bitcoin address (e.g. 1NS17iag9jJgTHD1VXjvLCEnZuQ3rJDE9L)</source>
         <translation>請輸入位元幣位址(像是 1NS17iag9jJgTHD1VXjvLCEnZuQ3rJDE9L)</translation>
->>>>>>> e39a3f2c
     </message>
     <message>
         <source>Click &quot;Sign Message&quot; to generate signature</source>
@@ -2424,23 +2129,12 @@
 <context>
     <name>SplashScreen</name>
     <message>
-<<<<<<< HEAD
-        <location filename="../splashscreen.cpp" line="+28"/>
-        <source>Riecoin Core</source>
-        <translation>黎曼幣核心</translation>
-    </message>
-    <message>
-        <location line="+2"/>
-        <source>The Riecoin Core developers</source>
-        <translation>黎曼幣核心開發人員</translation>
-=======
         <source>Bitcoin Core</source>
         <translation>位元幣核心</translation>
     </message>
     <message>
         <source>The Bitcoin Core developers</source>
         <translation>位元幣核心開發人員</translation>
->>>>>>> e39a3f2c
     </message>
     <message>
         <source>[testnet]</source>
@@ -2918,38 +2612,18 @@
         <translation>選項:</translation>
     </message>
     <message>
-<<<<<<< HEAD
-        <location line="+22"/>
-        <source>Specify configuration file (default: riecoin.conf)</source>
-        <translation>指定設定檔(預設值: riecoin.conf)</translation>
-    </message>
-    <message>
-        <location line="+3"/>
-        <source>Specify pid file (default: riecoind.pid)</source>
-        <translation>指定行程識別碼(PID)檔(預設值:  riecoind.pid)</translation>
-=======
         <source>Specify configuration file (default: bitcoin.conf)</source>
         <translation>指定設定檔(預設值: bitcoin.conf)</translation>
     </message>
     <message>
         <source>Specify pid file (default: bitcoind.pid)</source>
         <translation>指定行程識別碼(PID)檔(預設值:  bitcoind.pid)</translation>
->>>>>>> e39a3f2c
     </message>
     <message>
         <source>Specify data directory</source>
         <translation>指定資料目錄</translation>
     </message>
     <message>
-<<<<<<< HEAD
-        <location line="-9"/>
-        <source>Set database cache size in megabytes (default: 25)</source>
-        <translation>設定資料庫快取大小成多少百萬黎曼組(MB；預設值: 25)</translation>
-    </message>
-    <message>
-        <location line="-26"/>
-=======
->>>>>>> e39a3f2c
         <source>Listen for connections on &lt;port&gt; (default: 8333 or testnet: 18333)</source>
         <translation>在通訊埠 &lt;port&gt; 聽候連線(預設值: 8333, 或若是測試網路: 18333)</translation>
     </message>
@@ -3039,14 +2713,8 @@
         <translation>和指定的位址繫結，並總是在指定位址聽候連線。IPv6 請用 [主機]:通訊埠 這種格式</translation>
     </message>
     <message>
-<<<<<<< HEAD
-        <location line="+3"/>
-        <source>Cannot obtain a lock on data directory %s. Riecoin is probably already running.</source>
-        <translation>沒辦法鎖定 %s 這個資料目錄。也許黎曼幣軟體已經在執行了。</translation>
-=======
         <source>Continuously rate-limit free transactions to &lt;n&gt;*1000 bytes per minute (default:15)</source>
         <translation>對沒付手續費的交易持續限制一分鐘內最多只能有 &lt;n&gt; 千位元組 (預設值: 15)</translation>
->>>>>>> e39a3f2c
     </message>
     <message>
         <source>Enter regression test mode, which uses a special chain in which blocks can be solved instantly. This is intended for regression testing tools and app development.</source>
@@ -3113,14 +2781,8 @@
         <translation>警告: -paytxfee 設定了很高的金額！這可是你交易付款所要付的手續費。</translation>
     </message>
     <message>
-<<<<<<< HEAD
-        <location line="+3"/>
-        <source>Warning: Please check that your computer&apos;s date and time are correct! If your clock is wrong Riecoin will not work properly.</source>
-        <translation>警告: 請檢查電腦日期和時間是否正確！黎曼幣軟體沒辦法在時鐘不準的情況下正常運作。</translation>
-=======
         <source>Warning: Please check that your computer&apos;s date and time are correct! If your clock is wrong Bitcoin will not work properly.</source>
         <translation>警告: 請檢查電腦日期和時間是否正確！位元幣軟體沒辦法在時鐘不準的情況下正常運作。</translation>
->>>>>>> e39a3f2c
     </message>
     <message>
         <source>Warning: The network does not appear to fully agree! Some miners appear to be experiencing issues.</source>
@@ -3155,24 +2817,10 @@
         <translation>嘗試從壞掉的錢包檔 wallet.dat 復原密鑰</translation>
     </message>
     <message>
-<<<<<<< HEAD
-        <location line="+1"/>
-        <source>Riecoin Core Daemon</source>
-        <translation>黎曼幣核心護靈</translation>
-    </message>
-    <message>
-        <location line="+1"/>
-        <source>Riecoin RPC client version</source>
-        <translation>黎曼幣 RPC 客戶端軟體版本</translation>
-    </message>
-    <message>
-        <location line="+1"/>
-=======
         <source>Bitcoin Core Daemon</source>
         <translation>位元幣核心護靈</translation>
     </message>
     <message>
->>>>>>> e39a3f2c
         <source>Block creation options:</source>
         <translation>區塊製造選項:</translation>
     </message>
@@ -3353,14 +3001,8 @@
         <translation>選擇 -proxy 指定代理伺服器的 SOCKS 協定版本(4 或 5, 預設值: 5)</translation>
     </message>
     <message>
-<<<<<<< HEAD
-        <location line="+1"/>
-        <source>Send command to Riecoin server</source>
-        <translation>傳送指令給黎曼幣伺服器</translation>
-=======
         <source>Set database cache size in megabytes (%d to %d, default: %d)</source>
         <translation>設定資料庫快取大小是多少百萬位元組(MB，範圍: %d 到 %d，預設值: %d)</translation>
->>>>>>> e39a3f2c
     </message>
     <message>
         <source>Set maximum block size in bytes (default: %d)</source>
@@ -3375,28 +3017,16 @@
         <translation>指定錢包檔(會在資料目錄中)</translation>
     </message>
     <message>
-<<<<<<< HEAD
-        <location line="+2"/>
-        <source>Start Riecoin server</source>
-        <translation>啟動黎曼幣伺服器</translation>
-=======
         <source>Spend unconfirmed change when sending transactions (default: 1)</source>
         <translation>傳送交易時可以花還沒確認的零錢(預設值: 1)</translation>
->>>>>>> e39a3f2c
     </message>
     <message>
         <source>This is intended for regression testing tools and app development.</source>
         <translation>這是設計用來給回歸測試工具和應用程式開發用的。</translation>
     </message>
     <message>
-<<<<<<< HEAD
-        <location line="+10"/>
-        <source>Usage (deprecated, use riecoin-cli):</source>
-        <translation>用法(已過時，請改用 riecoin-cli):</translation>
-=======
         <source>Usage (deprecated, use bitcoin-cli):</source>
         <translation>用法(已過時，請改用 bitcoin-cli):</translation>
->>>>>>> e39a3f2c
     </message>
     <message>
         <source>Verifying blocks...</source>
@@ -3487,11 +3117,6 @@
         <translation>只和 &lt;net&gt; 網路上的節點連線(IPv4, IPv6, 或 Tor)</translation>
     </message>
     <message>
-<<<<<<< HEAD
-        <location line="+9"/>
-        <source>SSL options: (see the Riecoin Wiki for SSL setup instructions)</source>
-        <translation>SSL 選項: (SSL 設定程序請見 Riecoin Wiki)</translation>
-=======
         <source>Print block on startup, if found in block index</source>
         <translation>啟動時輸出指定的區塊內容，如果有在區塊索引中找到的話</translation>
     </message>
@@ -3522,7 +3147,6 @@
     <message>
         <source>SSL options: (see the Bitcoin Wiki for SSL setup instructions)</source>
         <translation>SSL 選項: (SSL 設定程序請見 Bitcoin Wiki)</translation>
->>>>>>> e39a3f2c
     </message>
     <message>
         <source>Send command to Bitcoin Core</source>
@@ -3677,23 +3301,12 @@
         <translation>載入檔案 wallet.dat 時發生錯誤: 錢包損毀了</translation>
     </message>
     <message>
-<<<<<<< HEAD
-        <location line="+1"/>
-        <source>Error loading wallet.dat: Wallet requires newer version of Riecoin</source>
-        <translation>載入 wallet.dat 檔案時發生錯誤: 這個錢包需要新版的黎曼幣軟體</translation>
-    </message>
-    <message>
-        <location line="+98"/>
-        <source>Wallet needed to be rewritten: restart Riecoin to complete</source>
-        <translation>錢包需要重寫: 請重新啓動黎曼幣軟體來完成</translation>
-=======
         <source>Error loading wallet.dat: Wallet requires newer version of Bitcoin</source>
         <translation>載入 wallet.dat 檔案時發生錯誤: 這個錢包需要新版的位元幣軟體</translation>
     </message>
     <message>
         <source>Wallet needed to be rewritten: restart Bitcoin to complete</source>
         <translation>錢包需要重寫: 請重新啓動位元幣軟體來完成</translation>
->>>>>>> e39a3f2c
     </message>
     <message>
         <source>Error loading wallet.dat</source>
@@ -3740,15 +3353,6 @@
         <translation>增加一個要連線的節線，並試著保持對它的連線暢通</translation>
     </message>
     <message>
-<<<<<<< HEAD
-        <location line="-32"/>
-        <source>Unable to bind to %s on this computer. Riecoin is probably already running.</source>
-        <translation>沒辦法和這台電腦上的 %s 繫結。也許黎曼幣軟體已經在執行了。</translation>
-    </message>
-    <message>
-        <location line="+95"/>
-=======
->>>>>>> e39a3f2c
         <source>Loading wallet...</source>
         <translation>正在載入錢包資料...</translation>
     </message>
